//! Integration test for zkSync Rust SDK.
//!
//! In order to pass these tests, there must be a running
//! instance of zkSync server and prover:
//!
//! ```bash
//! zksync server &!
//! zksync dummy-prover &!
//! zksync sdk-test
//! ```

use std::time::{Duration, Instant};
use zksync::{
    web3::types::{H160, H256, U256},
<<<<<<< HEAD
    zksync_models::node::tx::PackedEthSignature,
    Network, Provider, Wallet, WalletCredentials,
=======
    zksync_models::tx::PackedEthSignature,
    EthereumProvider, Network, Provider, Wallet, WalletCredentials,
>>>>>>> 3f17081c
};

const ETH_ADDR: &str = "36615Cf349d7F6344891B1e7CA7C72883F5dc049";
const ETH_PRIVATE_KEY: &str = "7726827caac94a7f9e1b160f7ea819f172f7b6f9d2a97f992c38edeab82d4110";
const LOCALHOST_WEB3_ADDR: &str = "http://127.0.0.1:8545";

fn eth_main_account_credentials() -> (H160, H256) {
    let addr = ETH_ADDR.parse().unwrap();
    let eth_private_key = ETH_PRIVATE_KEY.parse().unwrap();

    (addr, eth_private_key)
}

fn eth_random_account_credentials() -> (H160, H256) {
    // let addr = ETH_ADDR.parse().unwrap();
    let mut eth_private_key = H256::default();
    eth_private_key.randomize();

    let address_from_pk = PackedEthSignature::address_from_private_key(&eth_private_key).unwrap();

    (address_from_pk, eth_private_key)
}

fn one_ether() -> U256 {
    U256::from(10).pow(18.into())
}

async fn wait_for_deposit_and_update_account_id(wallet: &mut Wallet) {
    let timeout = Duration::from_secs(60);
    let mut poller = tokio::time::interval(std::time::Duration::from_millis(100));
    let start = Instant::now();
    while wallet
        .provider
        .account_info(wallet.address())
        .await
        .unwrap()
        .id
        .is_none()
    {
        if start.elapsed() > timeout {
            panic!("Timeout elapsed while waiting for Ethereum transaction");
        }
        poller.tick().await;
    }

    wallet.update_account_id().await.unwrap();
    assert!(wallet.account_id().is_some(), "Account ID was not set");
}

async fn transfer_eth_to(to: H160) {
    let (main_eth_address, main_eth_private_key) = eth_main_account_credentials();

    let provider = Provider::new(Network::Localhost);
    let credentials =
        WalletCredentials::from_eth_pk(main_eth_address, main_eth_private_key, Network::Localhost)
            .unwrap();

    let wallet = Wallet::new(provider, credentials).await.unwrap();
    let ethereum = wallet.ethereum(LOCALHOST_WEB3_ADDR).await.unwrap();

    let hash = ethereum.transfer("ETH", one_ether(), to).await.unwrap();

    ethereum.wait_for_tx(hash).await.unwrap();
}

#[tokio::test]
#[cfg_attr(not(feature = "integration-tests"), ignore)]
async fn simple_workflow() -> Result<(), anyhow::Error> {
    let (eth_address, eth_private_key) = eth_random_account_credentials();

    // Transfer funds from "rich" account to a randomly created one (so we won't reuse the same
    // account in subsequent test runs).
    transfer_eth_to(eth_address).await;

    let provider = Provider::new(Network::Localhost);
    let credentials =
        WalletCredentials::from_eth_pk(eth_address, eth_private_key, Network::Localhost).unwrap();

    let mut wallet = Wallet::new(provider, credentials).await.unwrap();
    let ethereum = wallet.ethereum(LOCALHOST_WEB3_ADDR).await.unwrap();

    let deposit_tx_hash = ethereum
        .deposit("ETH", one_ether() / 2, wallet.address())
        .await
        .unwrap();

    ethereum.wait_for_tx(deposit_tx_hash).await.unwrap();

    // Update stored wallet ID after we initialized a wallet via deposit.
    wait_for_deposit_and_update_account_id(&mut wallet).await;

    if !wallet.is_signing_key_set().await.unwrap() {
        let handle = wallet.start_change_pubkey().send().await.unwrap();

        handle
            .commit_timeout(Duration::from_secs(60))
            .wait_for_commit()
            .await
            .unwrap();
    }

    // Perform transfer to self.
    let handle = wallet
        .start_transfer()
        .to(wallet.address())
        .token("ETH")
        .unwrap()
        .amount(1_000_000u64)
        .send()
        .await
        .unwrap();

    handle
        .verify_timeout(Duration::from_secs(180))
        .wait_for_verify()
        .await
        .unwrap();

    Ok(())
}<|MERGE_RESOLUTION|>--- conflicted
+++ resolved
@@ -12,13 +12,8 @@
 use std::time::{Duration, Instant};
 use zksync::{
     web3::types::{H160, H256, U256},
-<<<<<<< HEAD
-    zksync_models::node::tx::PackedEthSignature,
+    zksync_models::tx::PackedEthSignature,
     Network, Provider, Wallet, WalletCredentials,
-=======
-    zksync_models::tx::PackedEthSignature,
-    EthereumProvider, Network, Provider, Wallet, WalletCredentials,
->>>>>>> 3f17081c
 };
 
 const ETH_ADDR: &str = "36615Cf349d7F6344891B1e7CA7C72883F5dc049";
