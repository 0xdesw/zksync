--- conflicted
+++ resolved
@@ -26,21 +26,11 @@
     "mocha": "^6.2.0",
     "openzeppelin-solidity": "^2.3.0",
     "path": "^0.12.7",
-<<<<<<< HEAD
     "prettier": "^1.18.2",
     "prettier-plugin-solidity": "^1.0.0-alpha.27",
     "querystring": "^0.2.0",
-    "solhint": "^2.1.2",
-    "solhint-plugin-prettier": "^0.0.3",
-    "ts-node": "^8.3.0",
-    "tslint": "^5.18.0",
-    "typechain": "^4.0.0",
-    "typescript": "^3.5.3",
-=======
-    "querystring": "^0.2.0",
     "ts-node": "^9.0.0",
     "typescript": "^4.0.5",
->>>>>>> 9b4263c8
     "zksync": "link:../sdk/zksync.js"
   },
   "scripts": {
@@ -56,13 +46,6 @@
     "deploy-erc20": "ts-node scripts/deploy-erc20.ts",
     "deploy-testkit": "ts-node scripts/deploy-testkit.ts",
     "publish-sources": "ts-node scripts/publish.ts",
-<<<<<<< HEAD
-    "deploy-testnet-erc20": "ts-node scripts/deploy-testnet-token.ts",
-    "lint:solidity": "solhint contracts/**/*.sol",
-    "lint:ts": "tslint -c tslint.json {scripts,test}/**/*.ts",
-    "lint:ts-fix": "tslint -c tslint.json --fix {scripts,test}/**/*.ts"
-=======
     "deploy-testnet-erc20": "ts-node scripts/deploy-testnet-token.ts"
->>>>>>> 9b4263c8
   }
 }