--- conflicted
+++ resolved
@@ -16,12 +16,8 @@
     "axios": "^0.21.1",
     "chai": "^4.2.0",
     "chalk": "^4.1.0",
-<<<<<<< HEAD
     "commander": "^6.0.0",
-    "ethereum-waffle": "^3.1.2",
-=======
     "ethereum-waffle": "^3.0.0",
->>>>>>> af11a921
     "ethereumjs-abi": "^0.6.8",
     "ethers": "^5.0.0",
     "ethjs": "^0.4.0",
@@ -37,11 +33,8 @@
     "prettier": "^1.18.2",
     "prettier-plugin-solidity": "^1.0.0-alpha.27",
     "querystring": "^0.2.0",
-<<<<<<< HEAD
     "solc": "0.7.4",
-=======
     "ts-generator": "^0.1.1",
->>>>>>> af11a921
     "ts-node": "^9.0.0",
     "typechain": "^4.0.0",
     "typescript": "^4.0.5",
@@ -59,14 +52,8 @@
     "server-add-erc20": "ts-node scripts/server-add-erc20.ts",
     "token-info": "ts-node scripts/token-info.ts",
     "deploy-testkit": "ts-node scripts/deploy-testkit.ts",
-<<<<<<< HEAD
-    "publish-sources": "ts-node scripts/publish.ts",
+    "publish-sources": "hardhat run --network env scripts/publish.ts",
     "deploy-testnet-erc20": "ts-node scripts/deploy-testnet-token.ts",
-    "gen-token-add-contract": "ts-node scripts/gen-token-add-contract.ts",
     "read-variable": "ts-node scripts/read-variable.ts"
-=======
-    "publish-sources": "hardhat run --network env scripts/publish.ts",
-    "deploy-testnet-erc20": "ts-node scripts/deploy-testnet-token.ts"
->>>>>>> af11a921
   }
 }