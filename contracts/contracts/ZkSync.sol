pragma solidity ^0.5.8;

import "./ReentrancyGuard.sol";
import "./SafeMath.sol";
import "./SafeMathUInt128.sol";
import "./SafeCast.sol";
import "./Utils.sol";

import "./Storage.sol";
import "./Config.sol";
import "./Events.sol";

import "./Bytes.sol";
import "./Operations.sol";

import "./UpgradeableMaster.sol";

/// @title zkSync main contract
/// @author Matter Labs
contract ZkSync is UpgradeableMaster, Storage, Config, Events, ReentrancyGuard {
    using SafeMath for uint256;
    using SafeMathUInt128 for uint128;

    bytes32 public constant EMPTY_STRING_KECCAK = 0xc5d2460186f7233c927e7db2dcc703c0e500b653ca82273b7bfad8045d85a470;

    // Upgrade functional

    /// @notice Notice period before activation preparation status of upgrade mode
    function getNoticePeriod() external returns (uint256) {
        return UPGRADE_NOTICE_PERIOD;
    }

    /// @notice Notification that upgrade notice period started
    function upgradeNoticePeriodStarted() external {}

    /// @notice Notification that upgrade preparation status is activated
    function upgradePreparationStarted() external {
        upgradePreparationActive = true;
        upgradePreparationActivationTime = now;
    }

    /// @notice Notification that upgrade canceled
    function upgradeCanceled() external {
        upgradePreparationActive = false;
        upgradePreparationActivationTime = 0;
    }

    /// @notice Notification that upgrade finishes
    function upgradeFinishes() external {
        upgradePreparationActive = false;
        upgradePreparationActivationTime = 0;
    }

    /// @notice Checks that contract is ready for upgrade
    /// @return bool flag indicating that contract is ready for upgrade
    function isReadyForUpgrade() external returns (bool) {
        return !exodusMode;
    }

    /// @notice Franklin contract initialization. Can be external because Proxy contract intercepts illegal calls of this function.
    /// @param initializationParameters Encoded representation of initialization parameters:
    /// _governanceAddress The address of Governance contract
    /// _verifierAddress The address of Verifier contract
    /// _ // FIXME: remove _genesisAccAddress
    /// _genesisRoot Genesis blocks (first block) root
    function initialize(bytes calldata initializationParameters) external {
        initializeReentrancyGuard();

        (address _governanceAddress, address _verifierAddress, bytes32 _genesisRoot) =
            abi.decode(initializationParameters, (address, address, bytes32));

        verifier = Verifier(_verifierAddress);
        governance = Governance(_governanceAddress);

        blocks[0].stateRoot = _genesisRoot;
    }

    /// @notice zkSync contract upgrade. Can be external because Proxy contract intercepts illegal calls of this function.
    /// @param upgradeParameters Encoded representation of upgrade parameters
    function upgrade(bytes calldata upgradeParameters) external {}

    /// @notice Sends tokens
    /// @dev NOTE: will revert if transfer call fails or rollup balance difference (before and after transfer) is bigger than _maxAmount
    /// @param _token Token address
    /// @param _to Address of recipient
    /// @param _amount Amount of tokens to transfer
    /// @param _maxAmount Maximum possible amount of tokens to transfer to this account
    function withdrawERC20Guarded(
        IERC20 _token,
        address _to,
        uint128 _amount,
        uint128 _maxAmount
    ) external returns (uint128 withdrawnAmount) {
        require(msg.sender == address(this), "wtg10"); // wtg10 - can be called only from this contract as one "external" call (to revert all this function state changes if it is needed)

        uint256 balance_before = _token.balanceOf(address(this));
        require(Utils.sendERC20(_token, _to, _amount), "wtg11"); // wtg11 - ERC20 transfer fails
        uint256 balance_after = _token.balanceOf(address(this));
        uint256 balance_diff = balance_before.sub(balance_after);
        require(balance_diff <= _maxAmount, "wtg12"); // wtg12 - rollup balance difference (before and after transfer) is bigger than _maxAmount

        return SafeCast.toUint128(balance_diff);
    }

    /// @notice executes pending withdrawals
    /// @param _n The number of withdrawals to complete starting from oldest
    function completeWithdrawals(uint32 _n) external nonReentrant {
        // TODO: when switched to multi validators model we need to add incentive mechanism to call complete.
        uint32 toProcess = Utils.minU32(_n, numberOfPendingWithdrawals);
        uint32 startIndex = firstPendingWithdrawalIndex;
        numberOfPendingWithdrawals -= toProcess;
        firstPendingWithdrawalIndex += toProcess;

        for (uint32 i = startIndex; i < startIndex + toProcess; ++i) {
            uint16 tokenId = pendingWithdrawals[i].tokenId;
            address to = pendingWithdrawals[i].to;
            // send fails are ignored hence there is always a direct way to withdraw.
            delete pendingWithdrawals[i];

            bytes22 packedBalanceKey = packAddressAndTokenId(to, tokenId);
            uint128 amount = balancesToWithdraw[packedBalanceKey].balanceToWithdraw;
            // amount is zero means funds has been withdrawn with withdrawETH or withdrawERC20
            if (amount != 0) {
                balancesToWithdraw[packedBalanceKey].balanceToWithdraw -= amount;
                bool sent = false;
                if (tokenId == 0) {
                    address payable toPayable = address(uint160(to));
                    sent = Utils.sendETHNoRevert(toPayable, amount);
                } else {
                    address tokenAddr = governance.tokenAddresses(tokenId);
                    // we can just check that call not reverts because it wants to withdraw all amount
                    (sent, ) = address(this).call.gas(ERC20_WITHDRAWAL_GAS_LIMIT)(
                        abi.encodeWithSignature(
                            "withdrawERC20Guarded(address,address,uint128,uint128)",
                            tokenAddr,
                            to,
                            amount,
                            amount
                        )
                    );
                }
                if (!sent) {
                    balancesToWithdraw[packedBalanceKey].balanceToWithdraw += amount;
                }
            }
        }
        if (toProcess > 0) {
            emit PendingWithdrawalsComplete(startIndex, startIndex + toProcess);
        }
    }

    /// @notice Accrues users balances from deposit priority requests in Exodus mode
    /// @dev WARNING: Only for Exodus mode
    /// @dev Canceling may take several separate transactions to be completed
    /// @param _n number of requests to process
    function cancelOutstandingDepositsForExodusMode(uint64 _n) external nonReentrant {
        require(exodusMode, "coe01"); // exodus mode not active
        uint64 toProcess = Utils.minU64(totalOpenPriorityRequests, _n);
        require(toProcess > 0, "coe02"); // no deposits to process
        for (uint64 id = firstPriorityRequestId; id < firstPriorityRequestId + toProcess; id++) {
            if (priorityRequests[id].opType == Operations.OpType.Deposit) {
                Operations.Deposit memory op = Operations.readDepositPubdata(priorityRequests[id].pubData);
                bytes22 packedBalanceKey = packAddressAndTokenId(op.owner, op.tokenId);
                balancesToWithdraw[packedBalanceKey].balanceToWithdraw += op.amount;
            }
            delete priorityRequests[id];
        }
        firstPriorityRequestId += toProcess;
        totalOpenPriorityRequests -= toProcess;
    }

    /// @notice Deposit ETH to Layer 2 - transfer ether from user into contract, validate it, register deposit
    /// @param _franklinAddr The receiver Layer 2 address
    function depositETH(address _franklinAddr) external payable nonReentrant {
        requireActive();
        registerDeposit(0, SafeCast.toUint128(msg.value), _franklinAddr);
    }

    /// @notice Withdraw ETH to Layer 1 - register withdrawal and transfer ether to sender
    /// @param _amount Ether amount to withdraw
    function withdrawETH(uint128 _amount) external nonReentrant {
        registerWithdrawal(0, _amount, msg.sender);
        (bool success, ) = msg.sender.call.value(_amount)("");
        require(success, "fwe11"); // ETH withdraw failed
    }

    /// @notice Deposit ERC20 token to Layer 2 - transfer ERC20 tokens from user into contract, validate it, register deposit
    /// @param _token Token address
    /// @param _amount Token amount
    /// @param _franklinAddr Receiver Layer 2 address
    function depositERC20(
        IERC20 _token,
        uint104 _amount,
        address _franklinAddr
    ) external nonReentrant {
        requireActive();

        // Get token id by its address
        uint16 tokenId = governance.validateTokenAddress(address(_token));

        uint256 balance_before = _token.balanceOf(address(this));
        require(Utils.transferFromERC20(_token, msg.sender, address(this), SafeCast.toUint128(_amount)), "fd012"); // token transfer failed deposit
        uint256 balance_after = _token.balanceOf(address(this));
        uint128 deposit_amount = SafeCast.toUint128(balance_after.sub(balance_before));

        registerDeposit(tokenId, deposit_amount, _franklinAddr);
    }

    /// @notice Withdraw ERC20 token to Layer 1 - register withdrawal and transfer ERC20 to sender
    /// @param _token Token address
    /// @param _amount amount to withdraw
    function withdrawERC20(IERC20 _token, uint128 _amount) external nonReentrant {
        uint16 tokenId = governance.validateTokenAddress(address(_token));
        bytes22 packedBalanceKey = packAddressAndTokenId(msg.sender, tokenId);
        uint128 balance = balancesToWithdraw[packedBalanceKey].balanceToWithdraw;
        uint128 withdrawnAmount = this.withdrawERC20Guarded(_token, msg.sender, _amount, balance);
        registerWithdrawal(tokenId, withdrawnAmount, msg.sender);
    }

    /// @notice Register full exit request - pack pubdata, add priority request
    /// @param _accountId Numerical id of the account
    /// @param _token Token address, 0 address for ether
    function fullExit(uint32 _accountId, address _token) external nonReentrant {
        requireActive();
        require(_accountId <= MAX_ACCOUNT_ID, "fee11");

        uint16 tokenId;
        if (_token == address(0)) {
            tokenId = 0;
        } else {
            tokenId = governance.validateTokenAddress(_token);
        }

        // Priority Queue request
        Operations.FullExit memory op =
            Operations.FullExit({
                accountId: _accountId,
                owner: msg.sender,
                tokenId: tokenId,
                amount: 0 // unknown at this point
            });
        bytes memory pubData = Operations.writeFullExitPubdata(op);
        addPriorityRequest(Operations.OpType.FullExit, pubData);

        // User must fill storage slot of balancesToWithdraw(msg.sender, tokenId) with nonzero value
        // In this case operator should just overwrite this slot during confirming withdrawal
        bytes22 packedBalanceKey = packAddressAndTokenId(msg.sender, tokenId);
        balancesToWithdraw[packedBalanceKey].gasReserveValue = 0xff;
    }

    /// @notice Commit block - collect onchain operations, create its commitment, emit BlockCommit event
    /// @param _blockNumber Block number
    /// @param _feeAccount Account to collect fees
    /// @param _newBlockInfo New state of the block. (first element is the account tree root hash, rest of the array is reserved for the future)
    /// @param _publicData Operations pubdata
    /// @param _ethWitness Data passed to ethereum outside pubdata of the circuit.
    /// @param _ethWitnessSizes Amount of eth witness bytes for the corresponding operation.
    function commitBlock(
        uint32 _blockNumber,
        uint32 _feeAccount,
        bytes32[] calldata _newBlockInfo,
        bytes calldata _publicData,
        bytes calldata _ethWitness,
        uint32[] calldata _ethWitnessSizes
    ) external nonReentrant {
        requireActive();
        require(_blockNumber == totalBlocksCommitted + 1, "fck11"); // only commit next block
        governance.requireActiveValidator(msg.sender);
        require(_newBlockInfo.length == 1, "fck13"); // This version of the contract expects only account tree root hash

        bytes memory publicData = _publicData;

        // Unpack onchain operations and store them.
        // Get priority operations number for this block.
        uint64 prevTotalCommittedPriorityRequests = totalCommittedPriorityRequests;

        bytes32 withdrawalsDataHash = collectOnchainOps(_blockNumber, publicData, _ethWitness, _ethWitnessSizes);

        uint64 nPriorityRequestProcessed = totalCommittedPriorityRequests - prevTotalCommittedPriorityRequests;

        createCommittedBlock(
            _blockNumber,
            _feeAccount,
            _newBlockInfo[0],
            publicData,
            withdrawalsDataHash,
            nPriorityRequestProcessed
        );
        totalBlocksCommitted++;

        emit BlockCommit(_blockNumber);
    }

    /// @notice Block verification.
    /// @notice Verify proof -> process onchain withdrawals (accrue balances from withdrawals) -> remove priority requests
    /// @param _blockNumber Block number
    /// @param _proof Block proof
    /// @param _withdrawalsData Block withdrawals data
    function verifyBlock(
        uint32 _blockNumber,
        uint256[] calldata _proof,
        bytes calldata _withdrawalsData
    ) external nonReentrant {
        requireActive();
        require(_blockNumber == totalBlocksVerified + 1, "fvk11"); // only verify next block
        governance.requireActiveValidator(msg.sender);

        require(
            verifier.verifyBlockProof(_proof, blocks[_blockNumber].commitment, blocks[_blockNumber].chunks),
            "fvk13"
        ); // proof verification failed

        processOnchainWithdrawals(_withdrawalsData, blocks[_blockNumber].withdrawalsDataHash);

        deleteRequests(blocks[_blockNumber].priorityOperations);

        totalBlocksVerified += 1;

        emit BlockVerification(_blockNumber);
    }

    /// @notice Reverts unverified blocks
    /// @param _maxBlocksToRevert the maximum number blocks that will be reverted (use if can't revert all blocks because of gas limit).
    function revertBlocks(uint32 _maxBlocksToRevert) external nonReentrant {
        require(isBlockCommitmentExpired(), "rbs11"); // trying to revert non-expired blocks.
        governance.requireActiveValidator(msg.sender);

        uint32 blocksCommited = totalBlocksCommitted;
        uint32 blocksToRevert = Utils.minU32(_maxBlocksToRevert, blocksCommited - totalBlocksVerified);
        uint64 revertedPriorityRequests = 0;

        for (uint32 i = totalBlocksCommitted - blocksToRevert + 1; i <= blocksCommited; i++) {
            Block memory revertedBlock = blocks[i];
            require(revertedBlock.committedAtBlock > 0, "frk11"); // block not found

            revertedPriorityRequests += revertedBlock.priorityOperations;

            delete blocks[i];
        }

        blocksCommited -= blocksToRevert;
        totalBlocksCommitted -= blocksToRevert;
        totalCommittedPriorityRequests -= revertedPriorityRequests;

        emit BlocksRevert(totalBlocksVerified, blocksCommited);
    }

    /// @notice Checks if Exodus mode must be entered. If true - enters exodus mode and emits ExodusMode event.
    /// @dev Exodus mode must be entered in case of current ethereum block number is higher than the oldest
    /// @dev of existed priority requests expiration block number.
    /// @return bool flag that is true if the Exodus mode must be entered.
    function triggerExodusIfNeeded() external returns (bool) {
        bool trigger =
            block.number >= priorityRequests[firstPriorityRequestId].expirationBlock &&
                priorityRequests[firstPriorityRequestId].expirationBlock != 0;
        if (trigger) {
            if (!exodusMode) {
                exodusMode = true;
                emit ExodusMode();
            }
            return true;
        } else {
            return false;
        }
    }

    /// @notice Withdraws token from Franklin to root chain in case of exodus mode. User must provide proof that he owns funds
    /// @param _accountId Id of the account in the tree
    /// @param _proof Proof
    /// @param _tokenId Verified token id
    /// @param _amount Amount for owner (must be total amount, not part of it)
    function exit(
        uint32 _accountId,
        uint16 _tokenId,
        uint128 _amount,
        uint256[] calldata _proof
    ) external nonReentrant {
        bytes22 packedBalanceKey = packAddressAndTokenId(msg.sender, _tokenId);
        require(exodusMode, "fet11"); // must be in exodus mode
        require(!exited[_accountId][_tokenId], "fet12"); // already exited
        require(
            verifier.verifyExitProof(
                blocks[totalBlocksVerified].stateRoot,
                _accountId,
                msg.sender,
                _tokenId,
                _amount,
                _proof
            ),
            "fet13"
        ); // verification failed

        uint128 balance = balancesToWithdraw[packedBalanceKey].balanceToWithdraw;
        balancesToWithdraw[packedBalanceKey].balanceToWithdraw = balance.add(_amount);
        exited[_accountId][_tokenId] = true;
    }

    function setAuthPubkeyHash(bytes calldata _pubkey_hash, uint32 _nonce) external nonReentrant {
        require(_pubkey_hash.length == PUBKEY_HASH_BYTES, "ahf10"); // PubKeyHash should be 20 bytes.
        require(authFacts[msg.sender][_nonce] == bytes32(0), "ahf11"); // auth fact for nonce should be empty

        authFacts[msg.sender][_nonce] = keccak256(_pubkey_hash);

        emit FactAuth(msg.sender, _nonce, _pubkey_hash);
    }

    /// @notice Register deposit request - pack pubdata, add priority request and emit OnchainDeposit event
    /// @param _tokenId Token by id
    /// @param _amount Token amount
    /// @param _owner Receiver
    function registerDeposit(
        uint16 _tokenId,
        uint128 _amount,
        address _owner
    ) internal {
        // Priority Queue request
        Operations.Deposit memory op =
            Operations.Deposit({
                accountId: 0, // unknown at this point
                owner: _owner,
                tokenId: _tokenId,
                amount: _amount
            });
        bytes memory pubData = Operations.writeDepositPubdata(op);
        addPriorityRequest(Operations.OpType.Deposit, pubData);

        emit OnchainDeposit(msg.sender, _tokenId, _amount, _owner);
    }

    /// @notice Register withdrawal - update user balance and emit OnchainWithdrawal event
    /// @param _token - token by id
    /// @param _amount - token amount
    /// @param _to - address to withdraw to
    function registerWithdrawal(
        uint16 _token,
        uint128 _amount,
        address payable _to
    ) internal {
        bytes22 packedBalanceKey = packAddressAndTokenId(_to, _token);
        uint128 balance = balancesToWithdraw[packedBalanceKey].balanceToWithdraw;
        balancesToWithdraw[packedBalanceKey].balanceToWithdraw = balance.sub(_amount);
        emit OnchainWithdrawal(_to, _token, _amount);
    }

    /// @notice Store committed block structure to the storage.
    /// @param _nCommittedPriorityRequests - number of priority requests in block
    function createCommittedBlock(
        uint32 _blockNumber,
        uint32 _feeAccount,
        bytes32 _newRoot,
        bytes memory _publicData,
        bytes32 _withdrawalDataHash,
        uint64 _nCommittedPriorityRequests
    ) internal {
        require(_publicData.length % CHUNK_BYTES == 0, "cbb10"); // Public data size is not multiple of CHUNK_BYTES

        uint32 blockChunks = uint32(_publicData.length / CHUNK_BYTES);
        require(verifier.isBlockSizeSupported(blockChunks), "ccb11");

        // Create block commitment for verification proof
        bytes32 commitment =
            createBlockCommitment(_blockNumber, _feeAccount, blocks[_blockNumber - 1].stateRoot, _newRoot, _publicData);

        blocks[_blockNumber] = Block(
            uint32(block.number), // committed at
            _nCommittedPriorityRequests, // number of priority onchain ops in block
            blockChunks,
            _withdrawalDataHash, // hash of onchain withdrawals data (will be used during checking block withdrawal data in verifyBlock function)
            commitment, // blocks' commitment
            _newRoot // new root
        );
    }

    function emitDepositCommitEvent(uint32 _blockNumber, Operations.Deposit memory depositData) internal {
        emit DepositCommit(
            _blockNumber,
            depositData.accountId,
            depositData.owner,
            depositData.tokenId,
            depositData.amount
        );
    }

    function emitFullExitCommitEvent(uint32 _blockNumber, Operations.FullExit memory fullExitData) internal {
        emit FullExitCommit(
            _blockNumber,
            fullExitData.accountId,
            fullExitData.owner,
            fullExitData.tokenId,
            fullExitData.amount
        );
    }

    /// @notice Gets operations packed in bytes array. Unpacks it and stores onchain operations.
    /// @param _blockNumber Franklin block number
    /// @param _publicData Operations packed in bytes array
    /// @param _ethWitness Eth witness that was posted with commit
    /// @param _ethWitnessSizes Amount of eth witness bytes for the corresponding operation.
    /// Priority operations must be committed in the same order as they are in the priority queue.
    function collectOnchainOps(
        uint32 _blockNumber,
        bytes memory _publicData,
        bytes memory _ethWitness,
        uint32[] memory _ethWitnessSizes
    ) internal returns (bytes32 withdrawalsDataHash) {
        require(_publicData.length % CHUNK_BYTES == 0, "fcs11"); // pubdata length must be a multiple of CHUNK_BYTES

        uint64 currentPriorityRequestId = firstPriorityRequestId + totalCommittedPriorityRequests;

        uint256 pubDataPtr = 0;
        uint256 pubDataStartPtr = 0;
        uint256 pubDataEndPtr = 0;

        assembly {
            pubDataStartPtr := add(_publicData, 0x20)
        }
        pubDataPtr = pubDataStartPtr;
        pubDataEndPtr = pubDataStartPtr + _publicData.length;

        uint64 ethWitnessOffset = 0;
        uint16 processedOperationsRequiringEthWitness = 0;

        withdrawalsDataHash = EMPTY_STRING_KECCAK;

        while (pubDataPtr < pubDataEndPtr) {
            Operations.OpType opType;
            // read operation type from public data (the first byte per each operation)
            assembly {
                opType := shr(0xf8, mload(pubDataPtr))
            }

            // cheap operations processing
            if (opType == Operations.OpType.Transfer) {
                pubDataPtr += TRANSFER_BYTES;
            } else if (opType == Operations.OpType.Noop) {
                pubDataPtr += NOOP_BYTES;
            } else if (opType == Operations.OpType.TransferToNew) {
                pubDataPtr += TRANSFER_TO_NEW_BYTES;
            } else {
                // other operations processing

                // calculation of public data offset
                uint256 pubdataOffset = pubDataPtr - pubDataStartPtr;

                if (opType == Operations.OpType.Deposit) {
                    bytes memory pubData = Bytes.slice(_publicData, pubdataOffset + 1, DEPOSIT_BYTES - 1);

                    Operations.Deposit memory depositData = Operations.readDepositPubdata(pubData);
                    emitDepositCommitEvent(_blockNumber, depositData);

                    OnchainOperation memory onchainOp = OnchainOperation(Operations.OpType.Deposit, pubData);
                    commitNextPriorityOperation(onchainOp, currentPriorityRequestId);
                    currentPriorityRequestId++;

                    pubDataPtr += DEPOSIT_BYTES;
                } else if (opType == Operations.OpType.PartialExit) {
                    Operations.PartialExit memory data =
                        Operations.readPartialExitPubdata(_publicData, pubdataOffset + 1);

                    bool addToPendingWithdrawalsQueue = true;
                    withdrawalsDataHash = keccak256(
                        abi.encode(
                            withdrawalsDataHash,
                            addToPendingWithdrawalsQueue,
                            data.owner,
                            data.tokenId,
                            data.amount
                        )
                    );

                    pubDataPtr += PARTIAL_EXIT_BYTES;
                } else if (opType == Operations.OpType.ForcedExit) {
                    Operations.ForcedExit memory data =
                        Operations.readForcedExitPubdata(_publicData, pubdataOffset + 1);

                    bool addToPendingWithdrawalsQueue = true;
                    withdrawalsDataHash = keccak256(
                        abi.encode(
                            withdrawalsDataHash,
                            addToPendingWithdrawalsQueue,
                            data.target,
                            data.tokenId,
                            data.amount
                        )
                    );

                    pubDataPtr += FORCED_EXIT_BYTES;
                } else if (opType == Operations.OpType.FullExit) {
                    bytes memory pubData = Bytes.slice(_publicData, pubdataOffset + 1, FULL_EXIT_BYTES - 1);

                    Operations.FullExit memory fullExitData = Operations.readFullExitPubdata(pubData);
                    emitFullExitCommitEvent(_blockNumber, fullExitData);

                    bool addToPendingWithdrawalsQueue = false;
                    withdrawalsDataHash = keccak256(
                        abi.encode(
                            withdrawalsDataHash,
                            addToPendingWithdrawalsQueue,
                            fullExitData.owner,
                            fullExitData.tokenId,
                            fullExitData.amount
                        )
                    );

                    OnchainOperation memory onchainOp = OnchainOperation(Operations.OpType.FullExit, pubData);
                    commitNextPriorityOperation(onchainOp, currentPriorityRequestId);
                    currentPriorityRequestId++;

                    pubDataPtr += FULL_EXIT_BYTES;
                } else if (opType == Operations.OpType.ChangePubKey) {
                    require(processedOperationsRequiringEthWitness < _ethWitnessSizes.length, "fcs13"); // eth witness data malformed
                    Operations.ChangePubKey memory op =
                        Operations.readChangePubKeyPubdata(_publicData, pubdataOffset + 1);

                    if (_ethWitnessSizes[processedOperationsRequiringEthWitness] != 0) {
                        bytes memory currentEthWitness =
                            Bytes.slice(
                                _ethWitness,
                                ethWitnessOffset,
                                _ethWitnessSizes[processedOperationsRequiringEthWitness]
                            );

                        bool valid =
                            verifyChangePubkeySignature(
                                currentEthWitness,
                                op.pubKeyHash,
                                op.nonce,
                                op.owner,
                                op.accountId
                            );
                        require(valid, "fpp15"); // failed to verify change pubkey hash signature
                    } else {
                        bool valid = authFacts[op.owner][op.nonce] == keccak256(abi.encodePacked(op.pubKeyHash));
                        require(valid, "fpp16"); // new pub key hash is not authenticated properly
                    }

                    ethWitnessOffset += _ethWitnessSizes[processedOperationsRequiringEthWitness];
                    processedOperationsRequiringEthWitness++;

                    pubDataPtr += CHANGE_PUBKEY_BYTES;
                } else {
                    revert("fpp14"); // unsupported op
                }
            }
        }
        require(pubDataPtr == pubDataEndPtr, "fcs12"); // last chunk exceeds pubdata
        require(ethWitnessOffset == _ethWitness.length, "fcs14"); // _ethWitness was not used completely
        require(processedOperationsRequiringEthWitness == _ethWitnessSizes.length, "fcs15"); // _ethWitnessSizes was not used completely

        require(currentPriorityRequestId <= firstPriorityRequestId + totalOpenPriorityRequests, "fcs16"); // fcs16 - excess priority requests in pubdata
        totalCommittedPriorityRequests = currentPriorityRequestId - firstPriorityRequestId;
    }

    /// @notice Checks that signature is valid for pubkey change message
    /// @param _signature Signature
    /// @param _newPkHash New pubkey hash
    /// @param _nonce Nonce used for message
    /// @param _ethAddress Account's ethereum address
    /// @param _accountId Id of zkSync account
<<<<<<< HEAD
    function verifyChangePubkeySignature(bytes memory _signature, bytes20 _newPkHash, uint32 _nonce, address _ethAddress, uint32 _accountId) internal pure returns (bool) {
        bytes memory signedMessage = abi.encodePacked(
            "\x19Ethereum Signed Message:\n184",
            "Register zkSync pubkey:\n\n",
            Bytes.bytesToHexASCIIBytes(abi.encodePacked(_newPkHash)), "\n",
            "nonce: 0x", Bytes.bytesToHexASCIIBytes(Bytes.toBytesFromUInt32(_nonce)), "\n",
            "account id: 0x", Bytes.bytesToHexASCIIBytes(Bytes.toBytesFromUInt32(_accountId)),
            "\n\n",
            "Only sign this message for a trusted client!",
            Bytes.slice(_signature, 65, 32)
        );
=======
    function verifyChangePubkeySignature(
        bytes memory _signature,
        bytes20 _newPkHash,
        uint32 _nonce,
        address _ethAddress,
        uint32 _accountId
    ) internal pure returns (bool) {
        bytes memory signedMessage =
            abi.encodePacked(
                "\x19Ethereum Signed Message:\n152",
                "Register zkSync pubkey:\n\n",
                Bytes.bytesToHexASCIIBytes(abi.encodePacked(_newPkHash)),
                "\n",
                "nonce: 0x",
                Bytes.bytesToHexASCIIBytes(Bytes.toBytesFromUInt32(_nonce)),
                "\n",
                "account id: 0x",
                Bytes.bytesToHexASCIIBytes(Bytes.toBytesFromUInt32(_accountId)),
                "\n\n",
                "Only sign this message for a trusted client!"
            );
>>>>>>> 9b4263c8
        address recoveredAddress = Utils.recoverAddressFromEthSignature(_signature, signedMessage);
        return recoveredAddress == _ethAddress;
    }

    /// @notice Creates block commitment from its data
    /// @param _blockNumber Block number
    /// @param _feeAccount Account to collect fees
    /// @param _oldRoot Old tree root
    /// @param _newRoot New tree root
    /// @param _publicData Operations pubdata
    /// @return block commitment
    function createBlockCommitment(
        uint32 _blockNumber,
        uint32 _feeAccount,
        bytes32 _oldRoot,
        bytes32 _newRoot,
        bytes memory _publicData
    ) internal view returns (bytes32 commitment) {
        bytes32 hash = sha256(abi.encodePacked(uint256(_blockNumber), uint256(_feeAccount)));
        hash = sha256(abi.encodePacked(hash, uint256(_oldRoot)));
        hash = sha256(abi.encodePacked(hash, uint256(_newRoot)));

        /// The code below is equivalent to `commitment = sha256(abi.encodePacked(hash, _publicData))`

        /// We use inline assembly instead of this concise and readable code in order to avoid copying of `_publicData` (which saves ~90 gas per transfer operation).

        /// Specifically, we perform the following trick:
        /// First, replace the first 32 bytes of `_publicData` (where normally its length is stored) with the value of `hash`.
        /// Then, we call `sha256` precompile passing the `_publicData` pointer and the length of the concatenated byte buffer.
        /// Finally, we put the `_publicData.length` back to its original location (to the first word of `_publicData`).
        assembly {
            let hashResult := mload(0x40)
            let pubDataLen := mload(_publicData)
            mstore(_publicData, hash)
            // staticcall to the sha256 precompile at address 0x2
            let success := staticcall(gas, 0x2, _publicData, add(pubDataLen, 0x20), hashResult, 0x20)
            mstore(_publicData, pubDataLen)

            // Use "invalid" to make gas estimation work
            switch success
                case 0 {
                    invalid()
                }

            commitment := mload(hashResult)
        }
    }

    /// @notice Checks that operation is same as operation in priority queue
    /// @param _onchainOp The operation
    /// @param _priorityRequestId Operation's id in priority queue
    function commitNextPriorityOperation(OnchainOperation memory _onchainOp, uint64 _priorityRequestId) internal view {
        Operations.OpType priorReqType = priorityRequests[_priorityRequestId].opType;
        bytes memory priorReqPubdata = priorityRequests[_priorityRequestId].pubData;

        require(priorReqType == _onchainOp.opType, "nvp12"); // incorrect priority op type

        if (_onchainOp.opType == Operations.OpType.Deposit) {
            require(Operations.depositPubdataMatch(priorReqPubdata, _onchainOp.pubData), "vnp13");
        } else if (_onchainOp.opType == Operations.OpType.FullExit) {
            require(Operations.fullExitPubdataMatch(priorReqPubdata, _onchainOp.pubData), "vnp14");
        } else {
            revert("vnp15"); // invalid or non-priority operation
        }
    }

    /// @notice Processes onchain withdrawals. Full exit withdrawals will not be added to pending withdrawals queue
    /// @dev NOTICE: must process only withdrawals which hash matches with expectedWithdrawalsDataHash.
    /// @param withdrawalsData Withdrawals data
    /// @param expectedWithdrawalsDataHash Expected withdrawals data hash
    function processOnchainWithdrawals(bytes memory withdrawalsData, bytes32 expectedWithdrawalsDataHash) internal {
        require(withdrawalsData.length % ONCHAIN_WITHDRAWAL_BYTES == 0, "pow11"); // pow11 - withdrawalData length is not multiple of ONCHAIN_WITHDRAWAL_BYTES

        bytes32 withdrawalsDataHash = EMPTY_STRING_KECCAK;

        uint256 offset = 0;
        uint32 localNumberOfPendingWithdrawals = numberOfPendingWithdrawals;
        while (offset < withdrawalsData.length) {
            (bool addToPendingWithdrawalsQueue, address _to, uint16 _tokenId, uint128 _amount) =
                Operations.readWithdrawalData(withdrawalsData, offset);
            bytes22 packedBalanceKey = packAddressAndTokenId(_to, _tokenId);

            uint128 balance = balancesToWithdraw[packedBalanceKey].balanceToWithdraw;
            // after this all writes to this slot will cost 5k gas
            balancesToWithdraw[packedBalanceKey] = BalanceToWithdraw({
                balanceToWithdraw: balance.add(_amount),
                gasReserveValue: 0xff
            });

            if (addToPendingWithdrawalsQueue) {
                pendingWithdrawals[firstPendingWithdrawalIndex + localNumberOfPendingWithdrawals] = PendingWithdrawal(
                    _to,
                    _tokenId
                );
                localNumberOfPendingWithdrawals++;
            }

            withdrawalsDataHash = keccak256(
                abi.encode(withdrawalsDataHash, addToPendingWithdrawalsQueue, _to, _tokenId, _amount)
            );
            offset += ONCHAIN_WITHDRAWAL_BYTES;
        }
        require(withdrawalsDataHash == expectedWithdrawalsDataHash, "pow12"); // pow12 - withdrawals data hash not matches with expected value
        if (numberOfPendingWithdrawals != localNumberOfPendingWithdrawals) {
            emit PendingWithdrawalsAdd(
                firstPendingWithdrawalIndex + numberOfPendingWithdrawals,
                firstPendingWithdrawalIndex + localNumberOfPendingWithdrawals
            );
        }
        numberOfPendingWithdrawals = localNumberOfPendingWithdrawals;
    }

    /// @notice Checks whether oldest unverified block has expired
    /// @return bool flag that indicates whether oldest unverified block has expired
    function isBlockCommitmentExpired() internal view returns (bool) {
        return (totalBlocksCommitted > totalBlocksVerified &&
            blocks[totalBlocksVerified + 1].committedAtBlock > 0 &&
            block.number > blocks[totalBlocksVerified + 1].committedAtBlock + EXPECT_VERIFICATION_IN);
    }

    /// @notice Checks that current state not is exodus mode
    function requireActive() internal view {
        require(!exodusMode, "fre11"); // exodus mode activated
    }

    // Priority queue

    /// @notice Saves priority request in storage
    /// @dev Calculates expiration block for request, store this request and emit NewPriorityRequest event
    /// @param _opType Rollup operation type
    /// @param _pubData Operation pubdata
    function addPriorityRequest(Operations.OpType _opType, bytes memory _pubData) internal {
        // Expiration block is: current block number + priority expiration delta
        uint256 expirationBlock = block.number + PRIORITY_EXPIRATION;

        uint64 nextPriorityRequestId = firstPriorityRequestId + totalOpenPriorityRequests;

        priorityRequests[nextPriorityRequestId] = PriorityOperation({
            opType: _opType,
            pubData: _pubData,
            expirationBlock: expirationBlock
        });

        emit NewPriorityRequest(msg.sender, nextPriorityRequestId, _opType, _pubData, expirationBlock);

        totalOpenPriorityRequests++;
    }

    /// @notice Deletes processed priority requests
    /// @param _number The number of requests
    function deleteRequests(uint64 _number) internal {
        require(_number <= totalOpenPriorityRequests, "pcs21"); // number is higher than total priority requests number

        uint64 numberOfRequestsToClear = Utils.minU64(_number, MAX_PRIORITY_REQUESTS_TO_DELETE_IN_VERIFY);
        uint64 startIndex = firstPriorityRequestId;
        for (uint64 i = startIndex; i < startIndex + numberOfRequestsToClear; i++) {
            delete priorityRequests[i];
        }

        totalOpenPriorityRequests -= _number;
        firstPriorityRequestId += _number;
        totalCommittedPriorityRequests -= _number;
    }
}<|MERGE_RESOLUTION|>--- conflicted
+++ resolved
@@ -1,4 +1,4 @@
-pragma solidity ^0.5.8;
+pragma solidity ^0.5.0;
 
 import "./ReentrancyGuard.sol";
 import "./SafeMath.sol";
@@ -657,19 +657,6 @@
     /// @param _nonce Nonce used for message
     /// @param _ethAddress Account's ethereum address
     /// @param _accountId Id of zkSync account
-<<<<<<< HEAD
-    function verifyChangePubkeySignature(bytes memory _signature, bytes20 _newPkHash, uint32 _nonce, address _ethAddress, uint32 _accountId) internal pure returns (bool) {
-        bytes memory signedMessage = abi.encodePacked(
-            "\x19Ethereum Signed Message:\n184",
-            "Register zkSync pubkey:\n\n",
-            Bytes.bytesToHexASCIIBytes(abi.encodePacked(_newPkHash)), "\n",
-            "nonce: 0x", Bytes.bytesToHexASCIIBytes(Bytes.toBytesFromUInt32(_nonce)), "\n",
-            "account id: 0x", Bytes.bytesToHexASCIIBytes(Bytes.toBytesFromUInt32(_accountId)),
-            "\n\n",
-            "Only sign this message for a trusted client!",
-            Bytes.slice(_signature, 65, 32)
-        );
-=======
     function verifyChangePubkeySignature(
         bytes memory _signature,
         bytes20 _newPkHash,
@@ -679,7 +666,7 @@
     ) internal pure returns (bool) {
         bytes memory signedMessage =
             abi.encodePacked(
-                "\x19Ethereum Signed Message:\n152",
+                "\x19Ethereum Signed Message:\n184",
                 "Register zkSync pubkey:\n\n",
                 Bytes.bytesToHexASCIIBytes(abi.encodePacked(_newPkHash)),
                 "\n",
@@ -689,9 +676,9 @@
                 "account id: 0x",
                 Bytes.bytesToHexASCIIBytes(Bytes.toBytesFromUInt32(_accountId)),
                 "\n\n",
-                "Only sign this message for a trusted client!"
+                "Only sign this message for a trusted client!",
+                Bytes.slice(_signature, 65, 32)
             );
->>>>>>> 9b4263c8
         address recoveredAddress = Utils.recoverAddressFromEthSignature(_signature, signedMessage);
         return recoveredAddress == _ethAddress;
     }
