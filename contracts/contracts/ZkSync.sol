// SPDX-License-Identifier: MIT OR Apache-2.0

pragma solidity ^0.7.0;

pragma experimental ABIEncoderV2;

import "./ReentrancyGuard.sol";
import "./SafeMath.sol";
import "./SafeMathUInt128.sol";
import "./SafeCast.sol";
import "./Utils.sol";

import "./Storage.sol";
import "./Config.sol";
import "./Events.sol";

import "./Bytes.sol";
import "./Operations.sol";

import "./UpgradeableMaster.sol";

/// @title zkSync main contract
/// @author Matter Labs
contract ZkSync is UpgradeableMaster, Storage, Config, Events, ReentrancyGuard {
    using SafeMath for uint256;
    using SafeMathUInt128 for uint128;

    bytes32 private constant EMPTY_STRING_KECCAK = 0xc5d2460186f7233c927e7db2dcc703c0e500b653ca82273b7bfad8045d85a470;

    /// @notice Data needed to process onchain operation from block public data.
    /// @notice Onchain operations is operations that need some processing on L1: Deposits, Withdrawals, ChangePubKey.
    /// @param ethWitness Some external data that can be needed for operation processing
    /// @param publicDataOffset Byte offset in public data for onchain operation
    struct OnchainOperationData {
        bytes ethWitness;
        uint32 publicDataOffset;
    }

    /// @notice Data needed to commit new block
    struct CommitBlockInfo {
        bytes32 newStateHash;
        bytes publicData;
        uint256 timestamp;
        OnchainOperationData[] onchainOperations;
        uint32 blockNumber;
        uint32 feeAccount;
    }

    /// @notice Data needed to execute committed and verified block
    /// @param commitmentsInSlot verified commitments in one slot
    /// @param commitmentIdx index such that commitmentsInSlot[commitmentIdx] is current block commitment
    struct ExecuteBlockInfo {
        StoredBlockInfo storedBlock;
        bytes[] pendingOnchainOpsPubdata;
    }

    /// @notice Recursive proof input data (individual commitments are constructed onchain)
    struct ProofInput {
        uint256[] recursiveInput;
        uint256[] proof;
        uint256[] commitments;
        uint8[] vkIndexes;
        uint256[16] subproofsLimbs;
    }

    // Upgrade functional

    /// @notice Notice period before activation preparation status of upgrade mode
    function getNoticePeriod() external pure override returns (uint256) {
        return UPGRADE_NOTICE_PERIOD;
    }

    /// @notice Notification that upgrade notice period started
    /// @dev Can be external because Proxy contract intercepts illegal calls of this function
    // solhint-disable-next-line no-empty-blocks
    function upgradeNoticePeriodStarted() external override {}

    /// @notice Notification that upgrade preparation status is activated
    /// @dev Can be external because Proxy contract intercepts illegal calls of this function
    function upgradePreparationStarted() external override {
        upgradePreparationActive = true;
        upgradePreparationActivationTime = block.timestamp;
    }

    /// @notice Notification that upgrade canceled
    /// @dev Can be external because Proxy contract intercepts illegal calls of this function
    function upgradeCanceled() external override {
        upgradePreparationActive = false;
        upgradePreparationActivationTime = 0;
    }

    /// @notice Notification that upgrade finishes
    /// @dev Can be external because Proxy contract intercepts illegal calls of this function
    function upgradeFinishes() external override {
        upgradePreparationActive = false;
        upgradePreparationActivationTime = 0;
    }

    /// @notice Checks that contract is ready for upgrade
    /// @return bool flag indicating that contract is ready for upgrade
    function isReadyForUpgrade() external view override returns (bool) {
        return !exodusMode;
    }

    /// @notice zkSync contract initialization. Can be external because Proxy contract intercepts illegal calls of this function.
    /// @param initializationParameters Encoded representation of initialization parameters:
    /// @dev _governanceAddress The address of Governance contract
    /// @dev _verifierAddress The address of Verifier contract
    /// @dev _genesisStateHash Genesis blocks (first block) state tree root hash
    function initialize(bytes calldata initializationParameters) external {
        initializeReentrancyGuard();

        (address _governanceAddress, address _verifierAddress, bytes32 _genesisStateHash) =
            abi.decode(initializationParameters, (address, address, bytes32));

        verifier = Verifier(_verifierAddress);
        governance = Governance(_governanceAddress);

        // We need initial state hash because it is used in the commitment of the next block
        StoredBlockInfo memory storedBlockZero =
            StoredBlockInfo(0, 0, EMPTY_STRING_KECCAK, 0, _genesisStateHash, bytes32(0));

        storedBlockHashes[0] = hashStoredBlockInfo(storedBlockZero);
    }

    /// @notice zkSync contract upgrade. Can be external because Proxy contract intercepts illegal calls of this function.
    /// @param upgradeParameters Encoded representation of upgrade parameters
    // solhint-disable-next-line no-empty-blocks
    function upgrade(bytes calldata upgradeParameters) external nonReentrant {}

    /// @notice Sends tokens
    /// @dev NOTE: will revert if transfer call fails or rollup balance difference (before and after transfer) is bigger than _maxAmount
    /// @dev This function is used to allow tokens to spend zkSync contract balance up to amount that is requested
    /// @param _token Token address
    /// @param _to Address of recipient
    /// @param _amount Amount of tokens to transfer
    /// @param _maxAmount Maximum possible amount of tokens to transfer to this account
    function _transferERC20(
        IERC20 _token,
        address _to,
        uint128 _amount,
        uint128 _maxAmount
    ) external returns (uint128 withdrawnAmount) {
        require(msg.sender == address(this), "5"); // wtg10 - can be called only from this contract as one "external" call (to revert all this function state changes if it is needed)

        uint256 balanceBefore = _token.balanceOf(address(this));
        require(Utils.sendERC20(_token, _to, _amount), "6"); // wtg11 - ERC20 transfer fails
        uint256 balanceAfter = _token.balanceOf(address(this));
        uint256 balanceDiff = balanceBefore.sub(balanceAfter);
        require(balanceDiff <= _maxAmount, "7"); // wtg12 - rollup balance difference (before and after transfer) is bigger than _maxAmount

        return SafeCast.toUint128(balanceDiff);
    }

    /// @notice Accrues users balances from deposit priority requests in Exodus mode
    /// @dev WARNING: Only for Exodus mode
    /// @dev Canceling may take several separate transactions to be completed
    /// @param _n number of requests to process
    function cancelOutstandingDepositsForExodusMode(uint64 _n, bytes[] memory _depositsPubdata) external nonReentrant {
        require(exodusMode, "8"); // exodus mode not active
        uint64 toProcess = Utils.minU64(totalOpenPriorityRequests, _n);
        require(toProcess == _depositsPubdata.length, "A");
        require(toProcess > 0, "9"); // no deposits to process
        uint64 currentDepositIdx = 0;
        for (uint64 id = firstPriorityRequestId; id < firstPriorityRequestId + toProcess; id++) {
            if (priorityRequests[id].opType == Operations.OpType.Deposit) {
                bytes memory depositPubdata = _depositsPubdata[currentDepositIdx];
                require(Utils.hashBytesToBytes20(depositPubdata) == priorityRequests[id].hashedPubData, "a");
                ++currentDepositIdx;

                Operations.Deposit memory op = Operations.readDepositPubdata(depositPubdata);
                bytes22 packedBalanceKey = packAddressAndTokenId(op.owner, uint16(op.tokenId));
                pendingBalances[packedBalanceKey].balanceToWithdraw += op.amount;
            }
            delete priorityRequests[id];
        }
        firstPriorityRequestId += toProcess;
        totalOpenPriorityRequests -= toProcess;
    }

    /// @notice Deposit ETH to Layer 2 - transfer ether from user into contract, validate it, register deposit
    /// @param _zkSyncAddress The receiver Layer 2 address
    function depositETH(address _zkSyncAddress) external payable {
        require(_zkSyncAddress != SPECIAL_ACCOUNT_ADDRESS, "P");
        requireActive();
        registerDeposit(0, SafeCast.toUint128(msg.value), _zkSyncAddress);
    }

    /// @notice Deposit ERC20 token to Layer 2 - transfer ERC20 tokens from user into contract, validate it, register deposit
    /// @param _token Token address
    /// @param _amount Token amount
    /// @param _zkSyncAddress Receiver Layer 2 address
    function depositERC20(
        IERC20 _token,
        uint104 _amount,
        address _zkSyncAddress
    ) external nonReentrant {
        require(_zkSyncAddress != SPECIAL_ACCOUNT_ADDRESS, "P");
        requireActive();

        // Get token id by its address
        uint16 tokenId = governance.validateTokenAddress(address(_token));
        require(!governance.pausedTokens(tokenId), "b"); // token deposits are paused

        uint256 balanceBefore = _token.balanceOf(address(this));
        require(Utils.transferFromERC20(_token, msg.sender, address(this), SafeCast.toUint128(_amount)), "c"); // token transfer failed deposit
        uint256 balanceAfter = _token.balanceOf(address(this));
        uint128 depositAmount = SafeCast.toUint128(balanceAfter.sub(balanceBefore));
        require(depositAmount <= MAX_DEPOSIT_AMOUNT, "C");

        registerDeposit(tokenId, depositAmount, _zkSyncAddress);
    }

    /// @notice Returns amount of tokens that can be withdrawn by `address` from zkSync contract
    /// @param _address Address of the tokens owner
    /// @param _token Address of token, zero address is used for ETH
    function getPendingBalance(address _address, address _token) public view returns (uint128) {
        uint16 tokenId = 0;
        if (_token != address(0)) {
            tokenId = governance.validateTokenAddress(_token);
        }
        return pendingBalances[packAddressAndTokenId(_address, tokenId)].balanceToWithdraw;
    }

    /// @notice Returns amount of tokens that can be withdrawn by `address` from zkSync contract
    /// @notice DEPRECATED: to be removed in future,  use getPendingBalance instead
    /// @param _address Address of the tokens owner
    /// @param _tokenId token id, 0 is used for ETH
    function getBalanceToWithdraw(address _address, uint16 _tokenId) public view returns (uint128) {
        return pendingBalances[packAddressAndTokenId(_address, _tokenId)].balanceToWithdraw;
    }

    /// @notice  Withdraws tokens from zkSync contract to the owner
    /// @param _owner Address of the tokens owner
    /// @param _token Address of tokens, zero address is used for ETH
    /// @param _amount Amount to withdraw to request.
    ///         NOTE: We will call ERC20.transfer(.., _amount), but if according to internal logic of ERC20 token zkSync contract
    ///         balance will be decreased by value more then _amount we will try to subtract this value from user pending balance
    function withdrawPendingBalance(
        address payable _owner,
        address _token,
        uint128 _amount
    ) external nonReentrant {
        if (_token == address(0)) {
            registerWithdrawal(0, _amount, _owner);
            (bool success, ) = _owner.call{value: _amount}("");
            require(success, "d"); // ETH withdraw failed
        } else {
            uint16 tokenId = governance.validateTokenAddress(_token);
            bytes22 packedBalanceKey = packAddressAndTokenId(_owner, tokenId);
            uint128 balance = pendingBalances[packedBalanceKey].balanceToWithdraw;
            // We will allow withdrawals of `value` such that:
            // `value` <= user pending balance
            // `value` can be bigger then `_amount` requested if token takes fee from sender in addition to `_amount` requested
            uint128 withdrawnAmount = this._transferERC20(IERC20(_token), _owner, _amount, balance);
            registerWithdrawal(tokenId, withdrawnAmount, _owner);
        }
    }

    /// @notice  Withdraws tokens from zkSync contract to the owner
    /// @param _tokenId Id of NFT token
    function withdrawPendingNFTBalance(uint32 _tokenId) external nonReentrant {
        require(_tokenId > MAX_FUNGIBLE_TOKEN_ID, "oq"); // Withdraw only nft tokens
        Operations.WithdrawNFT memory op = pendingWithdrawnNFTs[_tokenId];
        require(_tokenId == op.tokenId, "op"); // Token is not exists
        NFTFactory _factory = governance.getFactory(op.creator);
        _factory.mintNFT(op.creator, op.owner, op.contentHash, op.tokenId);
        delete pendingWithdrawnNFTs[_tokenId];
    }

    /// @notice Withdraw ERC20 token to Layer 1 - register withdrawal and transfer ERC20 to sender
    /// @notice DEPRECATED: use withdrawPendingBalance instead
    /// @param _token Token address
    /// @param _amount amount to withdraw
    function withdrawERC20(IERC20 _token, uint128 _amount) external nonReentrant {
        uint16 tokenId = governance.validateTokenAddress(address(_token));
        bytes22 packedBalanceKey = packAddressAndTokenId(msg.sender, tokenId);
        uint128 balance = pendingBalances[packedBalanceKey].balanceToWithdraw;
        uint128 withdrawnAmount = this._transferERC20(_token, msg.sender, _amount, balance);
        registerWithdrawal(tokenId, withdrawnAmount, msg.sender);
    }

    /// @notice Withdraw ETH to Layer 1 - register withdrawal and transfer ether to sender
    /// @notice DEPRECATED: use withdrawPendingBalance instead
    /// @param _amount Ether amount to withdraw
    function withdrawETH(uint128 _amount) external nonReentrant {
        registerWithdrawal(0, _amount, msg.sender);
        (bool success, ) = msg.sender.call{value: _amount}("");
        require(success, "D"); // ETH withdraw failed
    }

    /// @notice Register full exit request - pack pubdata, add priority request
    /// @param _accountId Numerical id of the account
    /// @param _token Token address, 0 address for ether
    function requestFullExit(uint32 _accountId, address _token) public nonReentrant {
        requireActive();
        require(_accountId <= MAX_ACCOUNT_ID, "e");
        require(_accountId != SPECIAL_ACCOUNT_ID, "v"); // request full exit for nft storage account

        uint16 tokenId;
        if (_token == address(0)) {
            tokenId = 0;
        } else {
            tokenId = governance.validateTokenAddress(_token);
        }

        // Priority Queue request
        Operations.FullExit memory op =
            Operations.FullExit({
                accountId: _accountId,
                owner: msg.sender,
                tokenId: uint32(tokenId),
                amount: 0, // unknown at this point
                nftCreatorAddress: address(0), // unknown at this point
                nftContentHash: bytes32(0) // unknown at this point
            });
        bytes memory pubData = Operations.writeFullExitPubdataForPriorityQueue(op);
        addPriorityRequest(Operations.OpType.FullExit, pubData);

        // User must fill storage slot of balancesToWithdraw(msg.sender, tokenId) with nonzero value
        // In this case operator should just overwrite this slot during confirming withdrawal
        bytes22 packedBalanceKey = packAddressAndTokenId(msg.sender, tokenId);
        pendingBalances[packedBalanceKey].gasReserveValue = FILLED_GAS_RESERVE_VALUE;
    }

    /// @notice Register full exit nft request - pack pubdata, add priority request
    /// @param _accountId Numerical id of the account
    /// @param _tokenId NFT token id in zkSync network
    function requestFullExitNFT(uint32 _accountId, uint32 _tokenId) public nonReentrant {
        requireActive();
        require(_accountId <= MAX_ACCOUNT_ID, "e");
        require(_accountId != SPECIAL_ACCOUNT_ID, "v"); // request full exit nft for nft storage account
        require(MAX_FUNGIBLE_TOKEN_ID < _tokenId && _tokenId < SPECIAL_NFT_TOKEN_ID, "T"); // request full exit nft for invalid token id

        // Priority Queue request
        Operations.FullExit memory op =
            Operations.FullExit({
                accountId: _accountId,
                owner: msg.sender,
                tokenId: _tokenId,
                amount: 0, // unknown at this point
                nftCreatorAddress: address(0), // unknown at this point
                nftContentHash: bytes32(0) // unknown at this point
            });
        bytes memory pubData = Operations.writeFullExitPubdataForPriorityQueue(op);
        addPriorityRequest(Operations.OpType.FullExit, pubData);
    }

    /// @dev Process one block commit using previous block StoredBlockInfo,
    /// @dev returns new block StoredBlockInfo
    /// @dev NOTE: Does not change storage (except events, so we can't mark it view)
    function commitOneBlock(StoredBlockInfo memory _previousBlock, CommitBlockInfo memory _newBlock)
        internal
        view
        returns (StoredBlockInfo memory storedNewBlock)
    {
        require(_newBlock.blockNumber == _previousBlock.blockNumber + 1, "f"); // only commit next block

        // Check timestamp of the new block
        {
            require(_newBlock.timestamp >= _previousBlock.timestamp, "g"); // Block should be after previous block
            bool timestampNotTooSmall = block.timestamp.sub(COMMIT_TIMESTAMP_NOT_OLDER) <= _newBlock.timestamp;
            bool timestampNotTooBig = _newBlock.timestamp <= block.timestamp.add(COMMIT_TIMESTAMP_APPROXIMATION_DELTA);
            require(timestampNotTooSmall && timestampNotTooBig, "h"); // New block timestamp is not valid
        }

        // Check onchain operations
        (bytes32 pendingOnchainOpsHash, uint64 priorityReqCommitted, bytes memory onchainOpsOffsetCommitment) =
            collectOnchainOps(_newBlock);

        // Create block commitment for verification proof
        bytes32 commitment = createBlockCommitment(_previousBlock, _newBlock, onchainOpsOffsetCommitment);

        return
            StoredBlockInfo(
                _newBlock.blockNumber,
                priorityReqCommitted,
                pendingOnchainOpsHash,
                _newBlock.timestamp,
                _newBlock.newStateHash,
                commitment
            );
    }

    /// @notice Commit block
    /// @notice 1. Checks onchain operations, timestamp.
    /// @notice 2. Store block commitments
    function commitBlocks(StoredBlockInfo memory _lastCommittedBlockData, CommitBlockInfo[] memory _newBlocksData)
        external
        nonReentrant
    {
        requireActive();
        governance.requireActiveValidator(msg.sender);
        // Check that we commit blocks after last committed block
        require(storedBlockHashes[totalBlocksCommitted] == hashStoredBlockInfo(_lastCommittedBlockData), "i"); // incorrect previous block data

        for (uint32 i = 0; i < _newBlocksData.length; ++i) {
            _lastCommittedBlockData = commitOneBlock(_lastCommittedBlockData, _newBlocksData[i]);

            totalCommittedPriorityRequests += _lastCommittedBlockData.priorityOperations;
            storedBlockHashes[_lastCommittedBlockData.blockNumber] = hashStoredBlockInfo(_lastCommittedBlockData);

            emit BlockCommit(_lastCommittedBlockData.blockNumber);
        }

        totalBlocksCommitted += uint32(_newBlocksData.length);

        require(totalCommittedPriorityRequests <= totalOpenPriorityRequests, "j");
    }

    /// @dev 1. Try to send token to _recipients
    /// @dev 2. On failure: Increment _recipients balance to withdraw.
    function withdrawNFT(Operations.WithdrawNFT memory op) internal {
        NFTFactory _factory = governance.getFactory(op.creator);
        try _factory.mintNFT{gas: WITHDRAWAL_GAS_LIMIT}(op.creator, op.owner, op.contentHash, op.tokenId) {
            // Save withdrawn nfts for future deposits
            withdrawnNFTs[op.tokenId] = address(_factory);
        } catch {
            pendingWithdrawnNFTs[op.tokenId] = op;
        }
    }

    /// @dev 1. Try to send token to _recipients
    /// @dev 2. On failure: Increment _recipients balance to withdraw.
    function withdrawOrStore(
        uint16 _tokenId,
        address _recipient,
        uint128 _amount
    ) internal {
        bytes22 packedBalanceKey = packAddressAndTokenId(_recipient, _tokenId);

        bool sent = false;
        if (_tokenId == 0) {
            address payable toPayable = address(uint160(_recipient));
            sent = sendETHNoRevert(toPayable, _amount);
        } else {
            address tokenAddr = governance.tokenAddresses(_tokenId);
            // We use `_transferERC20` here to check that `ERC20` token indeed transferred `_amount`
            // and fail if token subtracted from zkSync balance more then `_amount` that was requested.
            // This can happen if token subtracts fee from sender while transferring `_amount` that was requested to transfer.
            try this._transferERC20{gas: WITHDRAWAL_GAS_LIMIT}(IERC20(tokenAddr), _recipient, _amount, _amount) {
                sent = true;
            } catch {
                sent = false;
            }
        }
        if (sent) {
            emit Withdrawal(_tokenId, _amount);
        } else {
            increaseBalanceToWithdraw(packedBalanceKey, _amount);
        }
    }

    /// @dev Executes one block
    /// @dev 1. Processes all pending operations (Send Exits, Complete priority requests)
    /// @dev 2. Finalizes block on Ethereum
    /// @dev _executedBlockIdx is index in the array of the blocks that we want to execute together
    function executeOneBlock(ExecuteBlockInfo memory _blockExecuteData, uint32 _executedBlockIdx) internal {
        // Ensure block was committed
        require(
            hashStoredBlockInfo(_blockExecuteData.storedBlock) ==
                storedBlockHashes[_blockExecuteData.storedBlock.blockNumber],
            "exe10" // executing block should be committed
        );
        require(_blockExecuteData.storedBlock.blockNumber == totalBlocksExecuted + _executedBlockIdx + 1, "k"); // Execute blocks in order

        bytes32 pendingOnchainOpsHash = EMPTY_STRING_KECCAK;
        for (uint32 i = 0; i < _blockExecuteData.pendingOnchainOpsPubdata.length; ++i) {
            bytes memory pubData = _blockExecuteData.pendingOnchainOpsPubdata[i];

            Operations.OpType opType = Operations.OpType(uint8(pubData[0]));

            if (opType == Operations.OpType.PartialExit) {
                Operations.PartialExit memory op = Operations.readPartialExitPubdata(pubData);
                require(op.tokenId <= MAX_FUNGIBLE_TOKEN_ID, "w");
                withdrawOrStore(uint16(op.tokenId), op.owner, op.amount);
            } else if (opType == Operations.OpType.ForcedExit) {
                Operations.ForcedExit memory op = Operations.readForcedExitPubdata(pubData);
                require(op.tokenId <= MAX_FUNGIBLE_TOKEN_ID, "w");
                withdrawOrStore(uint16(op.tokenId), op.target, op.amount);
            } else if (opType == Operations.OpType.FullExit) {
                Operations.FullExit memory op = Operations.readFullExitPubdata(pubData);
                if (op.tokenId <= MAX_FUNGIBLE_TOKEN_ID) {
                    withdrawOrStore(uint16(op.tokenId), op.owner, op.amount);
                } else {
<<<<<<< HEAD
                    if (op.amount == 1) {
                        Operations.WithdrawNFT memory nft_op =
                            Operations.WithdrawNFT(op.nftCreatorAddress, op.nftContentHash, op.owner, op.tokenId);
                        withdrawNFT(nft_op);
                    } else {
                        revert("ds"); // Unsupported amount for nft
=======
                    if (op.amount != 0) {
                        // TODO
>>>>>>> 1127dc30
                    }
                }
            } else if (opType == Operations.OpType.WithdrawNFT) {
                Operations.WithdrawNFT memory op = Operations.readWithdrawNFTPubdata(pubData);
                // MUST be one of the NFTs
                require(op.tokenId >= MAX_FUNGIBLE_TOKEN_ID, "w");
                withdrawNFT(op);
            } else {
                revert("l"); // unsupported op in block execution
            }

            pendingOnchainOpsHash = Utils.concatHash(pendingOnchainOpsHash, pubData);
        }
        require(pendingOnchainOpsHash == _blockExecuteData.storedBlock.pendingOnchainOperationsHash, "m"); // incorrect onchain ops executed
    }

    /// @notice Execute blocks, completing priority operations and processing withdrawals.
    /// @notice 1. Processes all pending operations (Send Exits, Complete priority requests)
    /// @notice 2. Finalizes block on Ethereum
    function executeBlocks(ExecuteBlockInfo[] memory _blocksData) external nonReentrant {
        requireActive();
        governance.requireActiveValidator(msg.sender);

        uint64 priorityRequestsExecuted = 0;
        uint32 nBlocks = uint32(_blocksData.length);
        for (uint32 i = 0; i < nBlocks; ++i) {
            executeOneBlock(_blocksData[i], i);
            priorityRequestsExecuted += _blocksData[i].storedBlock.priorityOperations;
            emit BlockVerification(_blocksData[i].storedBlock.blockNumber);
        }

        firstPriorityRequestId += priorityRequestsExecuted;
        totalCommittedPriorityRequests -= priorityRequestsExecuted;
        totalOpenPriorityRequests -= priorityRequestsExecuted;

        totalBlocksExecuted += nBlocks;
        require(totalBlocksExecuted <= totalBlocksProven, "n"); // Can't execute blocks more then committed and proven currently.
    }

    /// @notice Blocks commitment verification.
    /// @notice Only verifies block commitments without any other processing
    function proveBlocks(StoredBlockInfo[] memory _committedBlocks, ProofInput memory _proof) external nonReentrant {
        uint32 currentTotalBlocksProven = totalBlocksProven;
        for (uint256 i = 0; i < _committedBlocks.length; ++i) {
            require(hashStoredBlockInfo(_committedBlocks[i]) == storedBlockHashes[currentTotalBlocksProven + 1], "o1");
            ++currentTotalBlocksProven;

            require(_proof.commitments[i] & INPUT_MASK == uint256(_committedBlocks[i].commitment) & INPUT_MASK, "o"); // incorrect block commitment in proof
        }

        bool success =
            verifier.verifyAggregatedBlockProof(
                _proof.recursiveInput,
                _proof.proof,
                _proof.vkIndexes,
                _proof.commitments,
                _proof.subproofsLimbs
            );
        require(success, "p"); // Aggregated proof verification fail

        require(currentTotalBlocksProven <= totalBlocksCommitted, "q");
        totalBlocksProven = currentTotalBlocksProven;
    }

    /// @notice Reverts unverified blocks
    function revertBlocks(StoredBlockInfo[] memory _blocksToRevert) external nonReentrant {
        governance.requireActiveValidator(msg.sender);

        uint32 blocksCommitted = totalBlocksCommitted;
        uint32 blocksToRevert = Utils.minU32(uint32(_blocksToRevert.length), blocksCommitted - totalBlocksExecuted);
        uint64 revertedPriorityRequests = 0;

        for (uint32 i = 0; i < blocksToRevert; ++i) {
            StoredBlockInfo memory storedBlockInfo = _blocksToRevert[i];
            require(storedBlockHashes[blocksCommitted] == hashStoredBlockInfo(storedBlockInfo), "r"); // incorrect stored block info

            delete storedBlockHashes[blocksCommitted];

            --blocksCommitted;
            revertedPriorityRequests += storedBlockInfo.priorityOperations;
        }

        totalBlocksCommitted = blocksCommitted;
        totalCommittedPriorityRequests -= revertedPriorityRequests;
        if (totalBlocksCommitted < totalBlocksProven) {
            totalBlocksProven = totalBlocksCommitted;
        }

        emit BlocksRevert(totalBlocksExecuted, blocksCommitted);
    }

    /// @notice Checks if Exodus mode must be entered. If true - enters exodus mode and emits ExodusMode event.
    /// @dev Exodus mode must be entered in case of current ethereum block number is higher than the oldest
    /// @dev of existed priority requests expiration block number.
    /// @return bool flag that is true if the Exodus mode must be entered.
    function activateExodusMode() public returns (bool) {
        // #if EASY_EXODUS
        bool trigger = true;
        // #else
        bool trigger =
            block.number >= priorityRequests[firstPriorityRequestId].expirationBlock &&
                priorityRequests[firstPriorityRequestId].expirationBlock != 0;
        // #endif
        if (trigger) {
            if (!exodusMode) {
                exodusMode = true;
                emit ExodusMode();
            }
            return true;
        } else {
            return false;
        }
    }

    /// @notice Withdraws token from ZkSync to root chain in case of exodus mode. User must provide proof that he owns funds
    /// @param _storedBlockInfo Last verified block
    /// @param _owner Owner of the account
    /// @param _accountId Id of the account in the tree
    /// @param _proof Proof
    /// @param _tokenId Verified token id
    /// @param _amount Amount for owner (must be total amount, not part of it)
    function performExodus(
        StoredBlockInfo memory _storedBlockInfo,
        address _owner,
        uint32 _accountId,
        uint32 _tokenId,
        uint128 _amount,
        address _nftCreatorAddress,
        bytes32 _nftContentHash,
        uint256[] memory _proof
    ) external nonReentrant {
        require(_accountId <= MAX_ACCOUNT_ID, "e");
        require(_accountId != SPECIAL_ACCOUNT_ID, "v");
        require(_tokenId < SPECIAL_NFT_TOKEN_ID, "T");

        require(exodusMode, "s"); // must be in exodus mode
        require(!performedExodus[_accountId][_tokenId], "t"); // already exited
        require(storedBlockHashes[totalBlocksExecuted] == hashStoredBlockInfo(_storedBlockInfo), "u"); // incorrect stored block info

        bool proofCorrect =
            verifier.verifyExitProof(
                _storedBlockInfo.stateHash,
                _accountId,
                _owner,
                _tokenId,
                _amount,
                _nftCreatorAddress,
                _nftContentHash,
                _proof
            );
        require(proofCorrect, "x");

        if (_tokenId <= MAX_FUNGIBLE_TOKEN_ID) {
            bytes22 packedBalanceKey = packAddressAndTokenId(_owner, uint16(_tokenId));
            increaseBalanceToWithdraw(packedBalanceKey, _amount);
        } else {
            require(_amount == 1, "Z");
            Operations.WithdrawNFT memory nft_op =
                Operations.WithdrawNFT(_nftCreatorAddress, _nftContentHash, _owner, _tokenId);
            pendingWithdrawnNFTs[_tokenId] = nft_op;
        }
        performedExodus[_accountId][_tokenId] = true;
    }

    /// @notice Set data for changing pubkey hash using onchain authorization.
    ///         Transaction author (msg.sender) should be L2 account address
    /// @notice New pubkey hash can be reset, to do that user should send two transactions:
    ///         1) First `setAuthPubkeyHash` transaction for already used `_nonce` will set timer.
    ///         2) After `AUTH_FACT_RESET_TIMELOCK` time is passed second `setAuthPubkeyHash` transaction will reset pubkey hash for `_nonce`.
    /// @param _pubkeyHash New pubkey hash
    /// @param _nonce Nonce of the change pubkey L2 transaction
    function setAuthPubkeyHash(bytes calldata _pubkeyHash, uint32 _nonce) external {
        require(_pubkeyHash.length == PUBKEY_HASH_BYTES, "y"); // PubKeyHash should be 20 bytes.
        if (authFacts[msg.sender][_nonce] == bytes32(0)) {
            authFacts[msg.sender][_nonce] = keccak256(_pubkeyHash);
        } else {
            uint256 currentResetTimer = authFactsResetTimer[msg.sender][_nonce];
            if (currentResetTimer == 0) {
                authFactsResetTimer[msg.sender][_nonce] = block.timestamp;
            } else {
                require(block.timestamp.sub(currentResetTimer) >= AUTH_FACT_RESET_TIMELOCK, "z");
                authFactsResetTimer[msg.sender][_nonce] = 0;
                authFacts[msg.sender][_nonce] = keccak256(_pubkeyHash);
            }
        }
    }

    /// @notice Register deposit request - pack pubdata, add priority request and emit OnchainDeposit event
    /// @param _tokenId Token by id
    /// @param _amount Token amount
    /// @param _owner Receiver
    function registerDeposit(
        uint16 _tokenId,
        uint128 _amount,
        address _owner
    ) internal {
        // Priority Queue request
        Operations.Deposit memory op =
            Operations.Deposit({
                accountId: 0, // unknown at this point
                owner: _owner,
                tokenId: uint32(_tokenId),
                amount: _amount
            });
        bytes memory pubData = Operations.writeDepositPubdataForPriorityQueue(op);
        addPriorityRequest(Operations.OpType.Deposit, pubData);
        emit Deposit(_tokenId, _amount);
    }

    /// @notice Register withdrawal - update user balance and emit OnchainWithdrawal event
    /// @param _token - token by id
    /// @param _amount - token amount
    /// @param _to - address to withdraw to
    function registerWithdrawal(
        uint16 _token,
        uint128 _amount,
        address payable _to
    ) internal {
        bytes22 packedBalanceKey = packAddressAndTokenId(_to, _token);
        uint128 balance = pendingBalances[packedBalanceKey].balanceToWithdraw;
        pendingBalances[packedBalanceKey].balanceToWithdraw = balance.sub(_amount);
        emit Withdrawal(_token, _amount);
    }

    /// @dev Gets operations packed in bytes array. Unpacks it and stores onchain operations.
    /// @dev Priority operations must be committed in the same order as they are in the priority queue.
    /// @dev NOTE: does not change storage! (only emits events)
    /// @dev processableOperationsHash - hash of the all operations that needs to be executed  (Deposit, Exits, ChangPubKey)
    /// @dev priorityOperationsProcessed - number of priority operations processed in this block (Deposits, FullExits)
    /// @dev offsetsCommitment - array where 1 is stored in chunk where onchainOperation begins and other are 0 (used in commitments)
    function collectOnchainOps(CommitBlockInfo memory _newBlockData)
        internal
        view
        returns (
            bytes32 processableOperationsHash,
            uint64 priorityOperationsProcessed,
            bytes memory offsetsCommitment
        )
    {
        bytes memory pubData = _newBlockData.publicData;

        uint64 uncommittedPriorityRequestsOffset = firstPriorityRequestId + totalCommittedPriorityRequests;
        priorityOperationsProcessed = 0;
        processableOperationsHash = EMPTY_STRING_KECCAK;

        require(pubData.length % CHUNK_BYTES == 0, "A"); // pubdata length must be a multiple of CHUNK_BYTES
        offsetsCommitment = new bytes(pubData.length / CHUNK_BYTES);
        for (uint256 i = 0; i < _newBlockData.onchainOperations.length; ++i) {
            OnchainOperationData memory onchainOpData = _newBlockData.onchainOperations[i];

            uint256 pubdataOffset = onchainOpData.publicDataOffset;
            require(pubdataOffset < pubData.length, "A1");
            require(pubdataOffset % CHUNK_BYTES == 0, "B"); // offsets should be on chunks boundaries
            uint256 chunkId = pubdataOffset / CHUNK_BYTES;
            require(offsetsCommitment[chunkId] == 0x00, "C"); // offset commitment should be empty
            offsetsCommitment[chunkId] = bytes1(0x01);

            Operations.OpType opType = Operations.OpType(uint8(pubData[pubdataOffset]));

            if (opType == Operations.OpType.Deposit) {
                bytes memory opPubData = Bytes.slice(pubData, pubdataOffset, DEPOSIT_BYTES);

                Operations.Deposit memory depositData = Operations.readDepositPubdata(opPubData);

                checkPriorityOperation(depositData, uncommittedPriorityRequestsOffset + priorityOperationsProcessed);
                priorityOperationsProcessed++;
            } else if (opType == Operations.OpType.ChangePubKey) {
                bytes memory opPubData = Bytes.slice(pubData, pubdataOffset, CHANGE_PUBKEY_BYTES);

                Operations.ChangePubKey memory op = Operations.readChangePubKeyPubdata(opPubData);

                if (onchainOpData.ethWitness.length != 0) {
                    bool valid = verifyChangePubkey(onchainOpData.ethWitness, op);
                    require(valid, "D"); // failed to verify change pubkey hash signature
                } else {
                    bool valid = authFacts[op.owner][op.nonce] == keccak256(abi.encodePacked(op.pubKeyHash));
                    require(valid, "E"); // new pub key hash is not authenticated properly
                }
            } else {
                bytes memory opPubData;

                if (opType == Operations.OpType.PartialExit) {
                    opPubData = Bytes.slice(pubData, pubdataOffset, PARTIAL_EXIT_BYTES);
                } else if (opType == Operations.OpType.ForcedExit) {
                    opPubData = Bytes.slice(pubData, pubdataOffset, FORCED_EXIT_BYTES);
                } else if (opType == Operations.OpType.FullExit) {
                    opPubData = Bytes.slice(pubData, pubdataOffset, FULL_EXIT_BYTES);

                    Operations.FullExit memory fullExitData = Operations.readFullExitPubdata(opPubData);

                    checkPriorityOperation(
                        fullExitData,
                        uncommittedPriorityRequestsOffset + priorityOperationsProcessed
                    );
                    priorityOperationsProcessed++;
                } else {
                    revert("F"); // unsupported op
                }

                processableOperationsHash = Utils.concatHash(processableOperationsHash, opPubData);
            }
        }
    }

    /// @notice Checks that change operation is correct
    function verifyChangePubkey(bytes memory _ethWitness, Operations.ChangePubKey memory _changePk)
        internal
        pure
        returns (bool)
    {
        Operations.ChangePubkeyType changePkType = Operations.ChangePubkeyType(uint8(_ethWitness[0]));
        if (changePkType == Operations.ChangePubkeyType.ECRECOVER) {
            return verifyChangePubkeyECRECOVER(_ethWitness, _changePk);
        } else if (changePkType == Operations.ChangePubkeyType.CREATE2) {
            return verifyChangePubkeyCREATE2(_ethWitness, _changePk);
        } else if (changePkType == Operations.ChangePubkeyType.OldECRECOVER) {
            return verifyChangePubkeyOldECRECOVER(_ethWitness, _changePk);
        } else {
            revert("G"); // Incorrect ChangePubKey type
        }
    }

    /// @notice Checks that signature is valid for pubkey change message
    /// @param _ethWitness Signature (65 bytes) + 32 bytes of the arbitrary signed data
    /// @param _changePk Parsed change pubkey operation
    function verifyChangePubkeyECRECOVER(bytes memory _ethWitness, Operations.ChangePubKey memory _changePk)
        internal
        pure
        returns (bool)
    {
        (, bytes memory signature) = Bytes.read(_ethWitness, 1, 65); // offset is 1 because we skip type of ChangePubkey
        //        (, bytes32 additionalData) = Bytes.readBytes32(_ethWitness, offset);
        bytes32 messageHash =
            keccak256(
                abi.encodePacked(
                    "\x19Ethereum Signed Message:\n60",
                    _changePk.pubKeyHash,
                    _changePk.nonce,
                    _changePk.accountId,
                    bytes32(0)
                )
            );
        address recoveredAddress = Utils.recoverAddressFromEthSignature(signature, messageHash);
        return recoveredAddress == _changePk.owner && recoveredAddress != address(0);
    }

    /// @notice Checks that signature is valid for pubkey change message, old version differs by form of the signed message.
    /// @param _ethWitness Signature (65 bytes)
    /// @param _changePk Parsed change pubkey operation
    function verifyChangePubkeyOldECRECOVER(bytes memory _ethWitness, Operations.ChangePubKey memory _changePk)
        internal
        pure
        returns (bool)
    {
        (, bytes memory signature) = Bytes.read(_ethWitness, 1, 65); // offset is 1 because we skip type of ChangePubkey
        bytes32 messageHash =
            keccak256(
                abi.encodePacked(
                    "\x19Ethereum Signed Message:\n152",
                    "Register zkSync pubkey:\n\n",
                    Bytes.bytesToHexASCIIBytes(abi.encodePacked(_changePk.pubKeyHash)),
                    "\n",
                    "nonce: 0x",
                    Bytes.bytesToHexASCIIBytes(Bytes.toBytesFromUInt32(_changePk.nonce)),
                    "\n",
                    "account id: 0x",
                    Bytes.bytesToHexASCIIBytes(Bytes.toBytesFromUInt32(_changePk.accountId)),
                    "\n\n",
                    "Only sign this message for a trusted client!"
                )
            );
        address recoveredAddress = Utils.recoverAddressFromEthSignature(signature, messageHash);
        return recoveredAddress == _changePk.owner && recoveredAddress != address(0);
    }

    /// @notice Checks that signature is valid for pubkey change message
    /// @param _ethWitness Create2 deployer address, saltArg, codeHash
    /// @param _changePk Parsed change pubkey operation
    function verifyChangePubkeyCREATE2(bytes memory _ethWitness, Operations.ChangePubKey memory _changePk)
        internal
        pure
        returns (bool)
    {
        address creatorAddress;
        bytes32 saltArg; // salt arg is additional bytes that are encoded in the CREATE2 salt
        bytes32 codeHash;
        uint256 offset = 1; // offset is 1 because we skip type of ChangePubkey
        (offset, creatorAddress) = Bytes.readAddress(_ethWitness, offset);
        (offset, saltArg) = Bytes.readBytes32(_ethWitness, offset);
        (offset, codeHash) = Bytes.readBytes32(_ethWitness, offset);
        // salt from CREATE2 specification
        bytes32 salt = keccak256(abi.encodePacked(saltArg, _changePk.pubKeyHash));
        // Address computation according to CREATE2 definition: https://eips.ethereum.org/EIPS/eip-1014
        address recoveredAddress =
            address(uint160(uint256(keccak256(abi.encodePacked(bytes1(0xff), creatorAddress, salt, codeHash)))));
        // This type of change pubkey can be done only once
        return recoveredAddress == _changePk.owner && _changePk.nonce == 0;
    }

    /// @dev Creates block commitment from its data
    /// @dev _offsetCommitment - hash of the array where 1 is stored in chunk where onchainOperation begins and 0 for other chunks
    function createBlockCommitment(
        StoredBlockInfo memory _previousBlock,
        CommitBlockInfo memory _newBlockData,
        bytes memory _offsetCommitment
    ) internal view returns (bytes32 commitment) {
        bytes32 hash = sha256(abi.encodePacked(uint256(_newBlockData.blockNumber), uint256(_newBlockData.feeAccount)));
        hash = sha256(abi.encodePacked(hash, _previousBlock.stateHash));
        hash = sha256(abi.encodePacked(hash, _newBlockData.newStateHash));
        hash = sha256(abi.encodePacked(hash, uint256(_newBlockData.timestamp)));

        bytes memory pubdata = abi.encodePacked(_newBlockData.publicData, _offsetCommitment);

        /// The code below is equivalent to `commitment = sha256(abi.encodePacked(hash, _publicData))`

        /// We use inline assembly instead of this concise and readable code in order to avoid copying of `_publicData` (which saves ~90 gas per transfer operation).

        /// Specifically, we perform the following trick:
        /// First, replace the first 32 bytes of `_publicData` (where normally its length is stored) with the value of `hash`.
        /// Then, we call `sha256` precompile passing the `_publicData` pointer and the length of the concatenated byte buffer.
        /// Finally, we put the `_publicData.length` back to its original location (to the first word of `_publicData`).
        assembly {
            let hashResult := mload(0x40)
            let pubDataLen := mload(pubdata)
            mstore(pubdata, hash)
            // staticcall to the sha256 precompile at address 0x2
            let success := staticcall(gas(), 0x2, pubdata, add(pubDataLen, 0x20), hashResult, 0x20)
            mstore(pubdata, pubDataLen)

            // Use "invalid" to make gas estimation work
            switch success
                case 0 {
                    invalid()
                }

            commitment := mload(hashResult)
        }
    }

    /// @notice Checks that deposit is same as operation in priority queue
    /// @param _deposit Deposit data
    /// @param _priorityRequestId Operation's id in priority queue
    function checkPriorityOperation(Operations.Deposit memory _deposit, uint64 _priorityRequestId) internal view {
        Operations.OpType priorReqType = priorityRequests[_priorityRequestId].opType;
        require(priorReqType == Operations.OpType.Deposit, "H"); // incorrect priority op type

        bytes20 hashedPubdata = priorityRequests[_priorityRequestId].hashedPubData;
        require(Operations.checkDepositInPriorityQueue(_deposit, hashedPubdata), "I");
    }

    /// @notice Checks that FullExit is same as operation in priority queue
    /// @param _fullExit FullExit data
    /// @param _priorityRequestId Operation's id in priority queue
    function checkPriorityOperation(Operations.FullExit memory _fullExit, uint64 _priorityRequestId) internal view {
        Operations.OpType priorReqType = priorityRequests[_priorityRequestId].opType;
        require(priorReqType == Operations.OpType.FullExit, "J"); // incorrect priority op type

        bytes20 hashedPubdata = priorityRequests[_priorityRequestId].hashedPubData;
        require(Operations.checkFullExitInPriorityQueue(_fullExit, hashedPubdata), "K");
    }

    /// @notice Checks that current state not is exodus mode
    function requireActive() internal view {
        require(!exodusMode, "L"); // exodus mode activated
    }

    // Priority queue

    /// @notice Saves priority request in storage
    /// @dev Calculates expiration block for request, store this request and emit NewPriorityRequest event
    /// @param _opType Rollup operation type
    /// @param _pubData Operation pubdata
    function addPriorityRequest(Operations.OpType _opType, bytes memory _pubData) internal {
        // Expiration block is: current block number + priority expiration delta
        uint64 expirationBlock = uint64(block.number + PRIORITY_EXPIRATION);

        uint64 nextPriorityRequestId = firstPriorityRequestId + totalOpenPriorityRequests;

        bytes20 hashedPubData = Utils.hashBytesToBytes20(_pubData);

        priorityRequests[nextPriorityRequestId] = PriorityOperation({
            hashedPubData: hashedPubData,
            expirationBlock: expirationBlock,
            opType: _opType
        });

        emit NewPriorityRequest(msg.sender, nextPriorityRequestId, _opType, _pubData, uint256(expirationBlock));

        totalOpenPriorityRequests++;
    }

    function increaseBalanceToWithdraw(bytes22 _packedBalanceKey, uint128 _amount) internal {
        uint128 balance = pendingBalances[_packedBalanceKey].balanceToWithdraw;
        pendingBalances[_packedBalanceKey] = PendingBalance(balance.add(_amount), FILLED_GAS_RESERVE_VALUE);
    }

    /// @notice Sends ETH
    /// @param _to Address of recipient
    /// @param _amount Amount of tokens to transfer
    /// @return bool flag indicating that transfer is successful
    function sendETHNoRevert(address payable _to, uint256 _amount) internal returns (bool) {
        (bool callSuccess, ) = _to.call{gas: WITHDRAWAL_GAS_LIMIT, value: _amount}("");
        return callSuccess;
    }
}<|MERGE_RESOLUTION|>--- conflicted
+++ resolved
@@ -483,17 +483,12 @@
                 if (op.tokenId <= MAX_FUNGIBLE_TOKEN_ID) {
                     withdrawOrStore(uint16(op.tokenId), op.owner, op.amount);
                 } else {
-<<<<<<< HEAD
                     if (op.amount == 1) {
                         Operations.WithdrawNFT memory nft_op =
                             Operations.WithdrawNFT(op.nftCreatorAddress, op.nftContentHash, op.owner, op.tokenId);
                         withdrawNFT(nft_op);
                     } else {
                         revert("ds"); // Unsupported amount for nft
-=======
-                    if (op.amount != 0) {
-                        // TODO
->>>>>>> 1127dc30
                     }
                 }
             } else if (opType == Operations.OpType.WithdrawNFT) {
