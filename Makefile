export CI_PIPELINE_ID ?= $(shell date +"%Y-%m-%d-%s")
export SERVER_DOCKER_IMAGE ?=matterlabs/server:$(IMAGE_TAG)
export PROVER_DOCKER_IMAGE ?=matterlabs/prover:$(IMAGE_TAG)
export NGINX_DOCKER_IMAGE ?= matterlabs/nginx:$(IMAGE_TAG)
export GETH_DOCKER_IMAGE ?= matterlabs/geth:latest
export CI_DOCKER_IMAGE ?= matterlabs/ci

# Getting started

# Check and change environment (listed here for autocomplete and documentation only)
env:	

# Get everything up and running for the first time
init:
	@bin/init

yarn:
	@cd js/zksync-crypto
	@cd js/zksync.js && yarn && yarn build
	@cd js/client && yarn
	@cd js/explorer && yarn
	@cd contracts && yarn
	@cd js/tests && yarn


# Helpers

# This will prompt user to confirm an action on production environment
confirm_action:
	@bin/.confirm_action

rust-checks:
	cargo fmt -- --check
	@find core/ -type f -name "*.rs" -exec touch {} +
	cargo clippy --tests --benches -- -D warnings

# Database tools

sql = psql "$(DATABASE_URL)" -c 

db-test:
	@bin/db-test.sh reset

db-test-no-reset:
	@bin/db-test.sh no-reset

db-setup:
	@bin/db-setup

db-insert-contract:
	@bin/db-insert-contract.sh

db-insert-eth-data:
	@bin/db-insert-eth-data.sh

db-reset: confirm_action db-wait db-drop db-setup db-insert-contract db-insert-eth-data
	@echo database is ready

db-migrate: confirm_action
	@cd core/storage && diesel migration run

db-drop: confirm_action
	@# this is used to clear the produciton db; cannot do `diesel database reset` because we don't own the db
	@echo DATABASE_URL=$(DATABASE_URL)
	@$(sql) 'DROP OWNED BY CURRENT_USER CASCADE' || \
		{ $(sql) 'DROP SCHEMA IF EXISTS public CASCADE' && $(sql)'CREATE SCHEMA public'; }

db-wait:
	@bin/db-wait

genesis: confirm_action
	@bin/genesis.sh

# Frontend clients

client:
	@cd js/client && yarn serve

explorer:
	@cd js/explorer && yarn serve

dist-client:
	@cd js/client && yarn build

dist-explorer:
	@cd js/explorer && yarn build

image-nginx: dist-client dist-explorer
	@docker build -t "${NGINX_DOCKER_IMAGE}" -f ./docker/nginx/Dockerfile .

push-image-nginx: image-nginx
	docker push "${NGINX_DOCKER_IMAGE}"

image-ci:
	@docker build -t "${CI_DOCKER_IMAGE}" -f ./docker/ci/Dockerfile .

push-image-ci: image-ci
	docker push "${CI_DOCKER_IMAGE}"

# Using RUST+Linux docker image (ekidd/rust-musl-builder) to build for Linux. More at https://github.com/emk/rust-musl-builder
docker-options = --rm -v $(shell pwd):/home/rust/src -v cargo-git:/home/rust/.cargo/git -v cargo-registry:/home/rust/.cargo/registry --env-file $(ZKSYNC_HOME)/etc/env/$(ZKSYNC_ENV).env
rust-musl-builder = @docker run $(docker-options) ekidd/rust-musl-builder


# Rust: main stuff

<<<<<<< HEAD

dummy-prover:
	cargo run --release --bin dummy_prover "dummy-prover-instance"
=======
prover:
	@bin/provers-launch-dev
>>>>>>> 55cedd43

server:
	@cargo run --bin server --release

sandbox:
	@cargo run --bin sandbox

# See more more at https://github.com/emk/rust-musl-builder#caching-builds
build-target:
	$(rust-musl-builder) sudo chown -R rust:rust /home/rust/.cargo/git /home/rust/.cargo/registry
	$(rust-musl-builder) cargo build --release

clean-target:
	$(rust-musl-builder) cargo clean

image-server: build-target
	@docker build -t "${SERVER_DOCKER_IMAGE}" -f ./docker/server/Dockerfile .

image-prover: build-target
	@docker build -t "${PROVER_DOCKER_IMAGE}" -f ./docker/prover/Dockerfile .

image-rust: image-server image-prover

push-image-server:
	docker push "${SERVER_DOCKER_IMAGE}"

push-image-prover:
	docker push "${PROVER_DOCKER_IMAGE}"

push-image-rust: image-rust
	push-image-server
	push-image-prover

# Contracts

deploy-contracts: confirm_action build-contracts
	@bin/deploy-contracts.sh

test-contracts: confirm_action build-contracts
	@bin/contracts-test.sh

build-contracts: confirm_action prepare-contracts
	@bin/prepare-test-contracts.sh
	@cd contracts && yarn build

prepare-contracts:
	@cp ${KEY_DIR}/account-${ACCOUNT_TREE_DEPTH}_balance-${BALANCE_TREE_DEPTH}/KeysWithPlonkVerifier.sol contracts/contracts/ || (echo "please download keys" && exit 1)

# testing

ci-check:
	@ci-check.sh
	
integration-testkit: build-contracts
	cargo run --bin testkit --release
	cargo run --bin exodus_test --release
	cargo run --bin migration_test --release

migration-test: build-contracts
	cargo run --bin migration_test --release

itest: # contracts simple integration tests
	@bin/prepare-test-contracts.sh
	@cd contracts && yarn itest

utest: # contracts unit tests
	@bin/prepare-test-contracts.sh
	@cd contracts && yarn unit-test

integration-simple:
	@cd js/tests && yarn && yarn simple

integration-full-exit:
	@cd js/tests && yarn && yarn full-exit

price:
	@node contracts/scripts/check-price.js

circuit-tests:
	cargo test --no-fail-fast --release -p circuit -- --ignored --test-threads 1

prover-tests:
	f cargo test -p prover --release -- --ignored

# Devops: main

# Promote build

promote-to-stage:
	@bin/promote-to.sh stage $(ci-build)

promote-to-testnet:
	@bin/promote-to.sh testnet $(ci-build)

# (Re)deploy contracts and database
redeploy: confirm_action stop deploy-contracts db-insert-contract

init-deploy: confirm_action deploy-contracts db-insert-contract

dockerhub-push: image-nginx image-rust
	docker push "${NGINX_DOCKER_IMAGE}"

apply-kubeconfig-server:
	@bin/k8s-gen-resource-definitions
	@bin/k8s-apply-server

apply-kubeconfig-provers:
	@bin/k8s-gen-resource-definitions
	@bin/k8s-apply-provers

apply-kubeconfig-nginx:
	@bin/k8s-gen-resource-definitions
	@bin/k8s-apply-nginx

apply-kubeconfig: apply-kubeconfig-server apply-kubeconfig-provers apply-kubeconfig-nginx

update-provers: push-image-prover apply-kubeconfig-server
	@kubectl patch deployment $(ZKSYNC_ENV)-server  --namespace $(ZKSYNC_ENV) -p "{\"spec\":{\"template\":{\"metadata\":{\"labels\":{\"date\":\"$(shell date +%s)\"}}}}}"

update-server: push-image-server apply-kubeconfig-provers
	@bin/provers-patch-deployments

update-nginx: push-image-nginx apply-kubeconfig-nginx
	@kubectl patch deployment $(ZKSYNC_ENV)-nginx --namespace $(ZKSYNC_ENV) -p "{\"spec\":{\"template\":{\"metadata\":{\"labels\":{\"date\":\"$(shell date +%s)\"}}}}}"

update-all: update-rust update-nginx apply-kubeconfig

start-kube: apply-kubeconfig

ifeq (dev,$(ZKSYNC_ENV))
start: image-nginx image-rust start-local
else
start: apply-kubeconfig start-provers start-server start-nginx
endif

ifeq (dev,$(ZKSYNC_ENV))
stop:
else ifeq (ci,$(ZKSYNC_ENV))
stop:
else
stop: confirm_action stop-provers stop-server stop-nginx
endif

restart: stop start

start-provers:
	@bin/provers-scale 1

start-nginx:
	@bin/kube scale deployments/$(ZKSYNC_ENV)-nginx --namespace $(ZKSYNC_ENV) --replicas=1

start-server:
	@bin/kube scale deployments/$(ZKSYNC_ENV)-server --namespace $(ZKSYNC_ENV) --replicas=1

stop-provers:
	@bin/provers-scale 0

stop-server:
	@bin/kube scale deployments/$(ZKSYNC_ENV)-server --namespace $(ZKSYNC_ENV) --replicas=0

stop-nginx:
	@bin/kube scale deployments/$(ZKSYNC_ENV)-nginx --namespace $(ZKSYNC_ENV) --replicas=0

# Monitoring

status:
	@curl $(API_SERVER)/api/v0.1/status; echo

log-server:
	kubectl logs -f deployments/$(ZKSYNC_ENV)-server --namespace $(ZKSYNC_ENV)

log-prover:
	kubectl logs --tail 300 -f deployments/$(ZKSYNC_ENV)-prover --namespace $(ZKSYNC_ENV)

# Kubernetes: monitoring shortcuts

pods:
	kubectl get pods -o wide --namespace $(ZKSYNC_ENV) | grep -v Pending

nodes:
	kubectl get nodes -o wide


# Dev environment

dev-up:
	@docker-compose up -d postgres geth
	@docker-compose up -d tesseracts


dev-down:
	@docker-compose stop tesseracts
	@docker-compose stop postgres geth

geth-up: geth
	@docker-compose up geth


# Auxillary docker containers for dev environment (usually no need to build, just use images from dockerhub)

dev-build-geth:
	@docker build -t "${GETH_DOCKER_IMAGE}" ./docker/geth

dev-push-geth:
	@docker push "${GETH_DOCKER_IMAGE}"

# Data Restore

data-restore-setup-and-run: data-restore-build data-restore-restart

data-restore-db-prepare: confirm_action db-reset

data-restore-build:
	@cargo build -p data_restore --release --bin data_restore

data-restore-restart: confirm_action data-restore-db-prepare
	@cargo run --bin data_restore --release -- --genesis

data-restore-continue:
	@cargo run --bin data_restore --release -- --continue<|MERGE_RESOLUTION|>--- conflicted
+++ resolved
@@ -104,15 +104,6 @@
 
 # Rust: main stuff
 
-<<<<<<< HEAD
-
-dummy-prover:
-	cargo run --release --bin dummy_prover "dummy-prover-instance"
-=======
-prover:
-	@bin/provers-launch-dev
->>>>>>> 55cedd43
-
 server:
 	@cargo run --bin server --release
 
