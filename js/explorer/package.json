--- conflicted
+++ resolved
@@ -12,12 +12,8 @@
     "axios": "^0.19.0",
     "bootstrap-vue": "^2.0.4",
     "core-js": "^3.3.2",
-<<<<<<< HEAD
     "ethers": "^4.0.46",
-=======
-    "ethers": "^4.0.39",
     "node-libs-browser": "^2.2.1",
->>>>>>> 8f0eef8c
     "node-sass": "^4.13.0",
     "sass-loader": "^8.0.0",
     "v-clipboard": "^2.2.2",
