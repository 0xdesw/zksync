--- conflicted
+++ resolved
@@ -144,8 +144,7 @@
 }
 
 export function packFee(amount: BN): Buffer {
-<<<<<<< HEAD
-    return integerToFloat(amount, 6, 10, 10);
+    return reverseBits(integerToFloat(amount, 6, 10, 10));
 }
 
 function packedHelper(amount: ethers.utils.BigNumberish, AMOUNT_EXPONENT_BIT_WIDTH: number, AMOUNT_MANTISSA_BIT_WIDTH: number) {
@@ -167,7 +166,4 @@
     const FEE_EXPONENT_BIT_WIDTH = 4;
     const FEE_MANTISSA_BIT_WIDTH = 4;
     return packedHelper(fee, FEE_EXPONENT_BIT_WIDTH, FEE_MANTISSA_BIT_WIDTH);
-=======
-    return reverseBits(integerToFloat(amount, 6, 10, 10));
->>>>>>> 503418b2
 }