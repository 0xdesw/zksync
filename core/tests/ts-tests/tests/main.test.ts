import { expect } from 'chai';
import { BigNumber, utils } from 'ethers';
import { Wallet, types } from 'zksync';

import { Tester } from './tester';
import './priority-ops';
import './change-pub-key';
import './transfer';
import './withdraw';
import './forced-exit';
import './misc';
import './batch-builder';

const TX_AMOUNT = utils.parseEther('10.0');
// should be enough for ~200 test transactions (excluding fees), increase if needed
const DEPOSIT_AMOUNT = TX_AMOUNT.mul(200);

// prettier-ignore
const TestSuite = (token: types.TokenSymbol, transport: 'HTTP' | 'WS') =>
describe(`ZkSync integration tests (token: ${token}, transport: ${transport})`, () => {
    let tester: Tester;
    let alice: Wallet;
    let bob: Wallet;
<<<<<<< HEAD
    let david: Wallet;
    let frank: Wallet;
    let judy: Wallet;
=======
    let chuck: Wallet;
>>>>>>> ace9a313
    let operatorBalance: BigNumber;

    before('create tester and test wallets', async () => {
        tester = await Tester.init('localhost', transport);
        alice = await tester.fundedWallet('5.0');
        bob = await tester.emptyWallet();
<<<<<<< HEAD
        david = await tester.fundedWallet('1.0');
        frank = await tester.fundedWallet('1.0');
        judy = await tester.emptyWallet();
=======
        chuck = await tester.emptyWallet();
>>>>>>> ace9a313
        operatorBalance = await tester.operatorBalance(token);
    });

    after('disconnect tester', async () => {
        await tester.disconnect();
    });

    step('should execute an auto-approved deposit', async () => {
        await tester.testDeposit(alice, token, DEPOSIT_AMOUNT, true);
    });

    step('should execute a normal deposit', async () => {
        if (token == 'ETH') {
            await tester.testDeposit(alice, token, DEPOSIT_AMOUNT);
        } else {
            expect(await tester.syncWallet.isERC20DepositsApproved(token), 'Token should not be approved').to.be.false;
            const approveERC20 = await tester.syncWallet.approveERC20TokenDeposits(token, DEPOSIT_AMOUNT);
            await approveERC20.wait();
            expect(await tester.syncWallet.isERC20DepositsApproved(token, DEPOSIT_AMOUNT), 'Token should be approved').to.be.true;
            await tester.testDeposit(alice, token, DEPOSIT_AMOUNT);
            // It should not be approved because we have approved only DEPOSIT_AMOUNT, not the maximum possible amount of deposit
            expect(await tester.syncWallet.isERC20DepositsApproved(token, DEPOSIT_AMOUNT), 'Token should not be approved').to.be.false;
            const approveERC20_next = await tester.syncWallet.approveERC20TokenDeposits(token);
            await approveERC20_next.wait();
           expect(await tester.syncWallet.isERC20DepositsApproved(token), 'The second deposit should be approved').to.be.true;
        }
    });

    step('should change pubkey onchain', async () => {
        await tester.testChangePubKey(alice, token, true);
    });

    step('should execute a transfer to new account', async () => {
        await tester.testTransfer(alice, chuck, token, TX_AMOUNT);
    });

    step('should execute a transfer to existing account', async () => {
        await tester.testTransfer(alice, chuck, token, TX_AMOUNT);
    });

    it('should execute a transfer to self', async () => {
        await tester.testTransfer(alice, alice, token, TX_AMOUNT);
    });

    step('should change pubkey offchain', async () => {
        await tester.testChangePubKey(chuck, token, false);
    });

    step('should test multi-transfers', async () => {
        await tester.testBatch(alice, bob, token, TX_AMOUNT);
        await tester.testIgnoredBatch(alice, bob, token, TX_AMOUNT);
        // TODO: With subsidized costs, this test fails on CI due to low gas prices and high allowance. (ZKS-138)
        // await tester.testFailedBatch(alice, bob, token, TX_AMOUNT);
    });

    step('should execute a withdrawal', async () => {
        await tester.testVerifiedWithdraw(alice, token, TX_AMOUNT);
    });

    step('should execute a ForcedExit', async () => {
        await tester.testVerifiedForcedExit(alice, bob, token);
    });

    step('should test batch-builder', async () => {
        // We will pay with different token.
        const feeToken = token == 'ETH' ? 'wBTC' : 'ETH';
        // Add these accounts to the network.
        await tester.testTransfer(alice, david, token, TX_AMOUNT.mul(10));
        await tester.testTransfer(alice, judy, token, TX_AMOUNT.mul(10));
        await tester.testTransfer(alice, frank, token, TX_AMOUNT.mul(10));
        // Also deposit another token to pay with.
        await tester.testDeposit(frank, feeToken, DEPOSIT_AMOUNT, true);

        await tester.testBatchBuilderInvalidUsage(david, token);
        await tester.testBatchBuilderChangePubKey(david, token, TX_AMOUNT, true);
        await tester.testBatchBuilderChangePubKey(frank, token, TX_AMOUNT, false);
        await tester.testBatchBuilderTransfers(david, frank, token, TX_AMOUNT);
        await tester.testBatchBuilderPayInDifferentToken(frank, david, token, feeToken, TX_AMOUNT);
        // Finally, transfer, withdraw and forcedexit in a single batch.
        await tester.testBatchBuilderGenerisUsage(david, frank, judy, token, TX_AMOUNT);
    });

    step('should test multi-signers', async () => {
        // At this point, all these wallets already have their public keys set.
        await tester.testMultipleBatchSigners([alice, david, frank], token, TX_AMOUNT);
        await tester.testMultipleWalletsWrongSignature(alice, david, token, TX_AMOUNT);
    });

    it('should check collected fees', async () => {
        const collectedFee = (await tester.operatorBalance(token)).sub(operatorBalance);
        expect(collectedFee.eq(tester.runningFee), 'Fee collection failed').to.be.true;
    });

    it('should fail trying to send tx with wrong signature', async () => {
        await tester.testWrongSignature(alice, bob, token, TX_AMOUNT);
    });

    describe('Full Exit tests', () => {
        let carl: Wallet;

        before('create a test wallet', async () => {
            carl = await tester.fundedWallet('5.0');
        });

        step('should execute full-exit on random wallet', async () => {
            await tester.testFullExit(carl, token, 145);
        });

        step('should fail full-exit with wrong eth-signer', async () => {
            // make a deposit so that wallet is assigned an accountId
            await tester.testDeposit(carl, token, DEPOSIT_AMOUNT, true);

            const oldSigner = carl.ethSigner;
            carl.ethSigner = tester.ethWallet;
            const [before, after] = await tester.testFullExit(carl, token);
            expect(before.eq(0), "Balance before Full Exit must be non-zero").to.be.false;
            expect(before.eq(after), "Balance after incorrect Full Exit should not change").to.be.true;
            carl.ethSigner = oldSigner;
        });

        step('should execute a normal full-exit', async () => {
            const [before, after] = await tester.testFullExit(carl, token);
            expect(before.eq(0), "Balance before Full Exit must be non-zero").to.be.false;
            expect(after.eq(0), "Balance after Full Exit must be zero").to.be.true;
        });

        step('should execute full-exit on an empty wallet', async () => {
            const [before, after] = await tester.testFullExit(carl, token);
            expect(before.eq(0), "Balance before Full Exit must be zero (we've already withdrawn all the funds)").to.be.true;
            expect(after.eq(0), "Balance after Full Exit must be zero").to.be.true;
        });
    });
});

// wBTC is chosen because it has decimals different from ETH (8 instead of 18).
// Using this token will help us to detect decimals-related errors.
const defaultERC20 = 'wBTC';

let tokenAndTransport = [];
if (process.env.TEST_TRANSPORT) {
    if (process.env.TEST_TOKEN) {
        // Both transport and token are set, use config from env.
        const envTransport = process.env.TEST_TRANSPORT.toUpperCase();
        const envToken = process.env.TEST_TOKEN.toUpperCase();
        tokenAndTransport = [
            {
                transport: envTransport,
                token: envToken
            }
        ];
    } else {
        // Only transport is set, use wBTC as default token for this transport.
        const envTransport = process.env.TEST_TRANSPORT.toUpperCase();
        tokenAndTransport = [
            {
                transport: envTransport,
                token: defaultERC20
            }
        ];
    }
} else {
    // Default case: run HTTP&ETH / WS&wBTC.
    tokenAndTransport = [
        {
            transport: 'HTTP',
            token: 'ETH'
        },
        {
            transport: 'WS',
            token: defaultERC20
        }
    ];
}

for (const input of tokenAndTransport) {
    // @ts-ignore
    TestSuite(input.token, input.transport);
}<|MERGE_RESOLUTION|>--- conflicted
+++ resolved
@@ -21,26 +21,20 @@
     let tester: Tester;
     let alice: Wallet;
     let bob: Wallet;
-<<<<<<< HEAD
+    let chuck: Wallet;
     let david: Wallet;
     let frank: Wallet;
     let judy: Wallet;
-=======
-    let chuck: Wallet;
->>>>>>> ace9a313
     let operatorBalance: BigNumber;
 
     before('create tester and test wallets', async () => {
         tester = await Tester.init('localhost', transport);
         alice = await tester.fundedWallet('5.0');
         bob = await tester.emptyWallet();
-<<<<<<< HEAD
         david = await tester.fundedWallet('1.0');
         frank = await tester.fundedWallet('1.0');
         judy = await tester.emptyWallet();
-=======
         chuck = await tester.emptyWallet();
->>>>>>> ace9a313
         operatorBalance = await tester.operatorBalance(token);
     });
 
