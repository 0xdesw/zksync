// Built-in uses
use std::{collections::BTreeMap, fmt::Debug};
// External uses
use num::BigUint;
use serde::{Deserialize, Serialize};
// Workspace uses
use zksync::{
    types::BlockStatus,
    utils::{closest_packable_fee_amount, closest_packable_token_amount},
    RpcProvider,
};
use zksync_utils::format_ether;
// Local uses
use crate::{
    api::{self, ApiTestsFuture, ApiTestsReport, CancellationToken},
    config::{Config, NetworkConfig},
    journal::Journal,
    monitor::Monitor,
    scenarios::{Fees, Scenario, ScenariosTestsReport},
    test_wallet::TestWallet,
    utils::{
        gwei_to_wei, wait_all_chunks, wait_all_failsafe, wait_all_failsafe_chunks, CHUNK_SIZES,
    },
};

/// Full report with the results of loadtest execution.
///
/// This report contains two major types: scenarios with transactions and API requests.
#[derive(Debug, Clone, Serialize, Deserialize)]
pub struct Report {
    /// Scenarios report.
    pub scenarios: ScenariosTestsReport,
    /// API requests report.
    pub api: BTreeMap<String, ApiTestsReport>,
}

/// Executor of load tests.

/// In parallel, it exeuctes scenarios with transactions and performs load tests of the API.
///
/// During the scenarios execution, it uses the information from the `AccountInfo` to create
/// a bunch of wallets and distribute the funds needed to perform transactions execution
/// between them. Upon completion, the remaining balances are returned to the main wallet.
pub struct LoadtestExecutor {
    /// Main account to deposit ETH from / return ETH back to.
    main_wallet: TestWallet,
    monitor: Monitor,
    web3_url: String,
    /// Estimated fee amount for any zkSync operation.
    fees: Fees,
    scenarios: Vec<(Box<dyn Scenario>, Vec<TestWallet>)>,
    api_tests: Option<(ApiTestsFuture, CancellationToken)>,
}

impl Fees {
    fn from_config(config: &NetworkConfig, default_fee: BigUint) -> Self {
        Self {
            eth: closest_packable_fee_amount(
                &config
                    .eth_fee
                    .map(gwei_to_wei)
                    .unwrap_or_else(|| &default_fee * BigUint::from(10_u64)),
            ),
            zksync: closest_packable_fee_amount(
                &config.zksync_fee.map(gwei_to_wei).unwrap_or(default_fee),
            ),
        }
    }
}

impl LoadtestExecutor {
    /// The approximate number of extra operations for each wallet.
    const OPERATIONS_PER_WALLET: u64 = 5;

    /// Creates a new executor instance.
    pub async fn new(config: Config, web3_url: String) -> anyhow::Result<Self> {
        let monitor = Monitor::new(RpcProvider::new(config.network.name)).await;

        log::info!("Creating scenarios...");

        let scenarios = config
            .scenarios
            .into_iter()
            .map(|cfg| (cfg.into_scenario(), Vec::new()))
            .collect();

        // Create main account to deposit money from and to return money back later.
        let main_wallet =
<<<<<<< HEAD
            TestWallet::from_info(monitor.clone(), &config.main_wallet, &env_options).await;
        // Special case for erc20 tokens.
        if !main_wallet.token_name().is_eth() {
            main_wallet.approve_erc20_deposits().await?;
        }
=======
            TestWallet::from_info(monitor.clone(), &config.main_wallet, &web3_url).await;
>>>>>>> 8b4759eb

        let default_fee = main_wallet.sufficient_fee().await?;
        let fees = Fees::from_config(&config.network, default_fee);

        log::info!("Token is {}", main_wallet.token_name());
        log::info!("Eth fee is {}", format_ether(&fees.eth));
        log::info!("zkSync fee is {}", format_ether(&fees.zksync));

        let api_tests = api::run(monitor.clone());

        Ok(Self {
            monitor,
            web3_url,
            main_wallet,
            scenarios,
            fees,
            api_tests: Some(api_tests),
        })
    }

    /// Performs configured loadtests routine.
    pub async fn run(mut self) -> anyhow::Result<Report> {
        // Preliminary steps for creating wallets with funds.
        self.prepare().await?;
        // Spawn an additional loadtest routine with a lot of API requests.
        let (api_tests, token) = self.api_tests.take().unwrap();
        let api_handle = tokio::spawn(api_tests);
        // Launch the main loadtest routine.
        let journal = self.process().await?;
        // Stop API loadtest routine
        token.cancel();
        // Refund remaining funds to the main wallet.
        self.refund().await?;

        Ok(Report {
            scenarios: journal.report(),
            api: api_handle.await?,
        })
    }

    /// Makes initial deposit to the main wallet.
    async fn prepare(&mut self) -> anyhow::Result<()> {
        // Create requested wallets and make initial deposit with the sufficient amount.
        let resources = self
            .scenarios
            .iter()
            .map(|x| x.0.requested_resources(&self.fees));

        // Create intermediate wallets and compute total amount to deposit and needed
        // balances for wallets.
        let total_fee = BigUint::from(Self::OPERATIONS_PER_WALLET) * &self.fees.zksync;

        let mut amount_to_deposit = &self.fees.zksync * BigUint::from(10_u64);
        let mut wallets = Vec::new();
        for resource in resources {
            let wallet_balance = resource.balance_per_wallet + &total_fee;
            let scenario_amount =
                (&wallet_balance + &total_fee) * BigUint::from(resource.wallets_amount);
            amount_to_deposit += scenario_amount;

            let scenario_wallets = wait_all_chunks(
                CHUNK_SIZES,
                (0..resource.wallets_amount).map(|_| {
                    TestWallet::new_random(
                        self.main_wallet.token_name().clone(),
                        self.monitor.clone(),
                        &self.web3_url,
                    )
                }),
            )
            .await;

            // Special case for erc20 tokens.
            if resource.has_deposits && !self.main_wallet.token_name().is_eth() {
                log::info!(
                    "Approving {} wallets for ERC20 deposits.",
                    scenario_wallets.len(),
                );

                for wallet in &scenario_wallets {
                    // Give some gas to make it possible to create Ethereum transactions.
                    let eth_balance =
                        closest_packable_fee_amount(&(&self.fees.eth * BigUint::from(2_u64)));
                    self.main_wallet
                        .transfer_to("ETH", eth_balance, wallet.address())
                        .await?;
                    wallet.approve_erc20_deposits().await?;
                }

                log::info!(
                    "All of {} wallets have been approved for deposits.",
                    scenario_wallets.len(),
                );
            }

            wallets.push((scenario_wallets, wallet_balance));
        }

        // Make deposit from Ethereum network to the zkSync one.
        let amount_to_deposit = closest_packable_token_amount(&amount_to_deposit);
        let l1_balance = self.main_wallet.l1_balance().await?;
        anyhow::ensure!(
            l1_balance > amount_to_deposit,
            "Not enough balance in the main wallet to perform this test, actual: {}, expected: {}",
            format_ether(&l1_balance),
            format_ether(&amount_to_deposit),
        );

        log::info!(
            "Deposit {} for main wallet",
            format_ether(&amount_to_deposit),
        );

        let priority_op = self.main_wallet.deposit(amount_to_deposit).await?;
        self.monitor
            .wait_for_priority_op(BlockStatus::Committed, &priority_op)
            .await?;

        // Now when deposits are done it is time to update account id.
        self.main_wallet.update_account_id().await?;
        anyhow::ensure!(
            self.main_wallet.account_id().is_some(),
            "Account ID was not set after deposit for main account"
        );

        // ...and change the main account pubkey.
        // We have to change pubkey after the deposit so we'll be able to use corresponding
        // `zkSync` account.
        let (tx, sign) = self
            .main_wallet
            .sign_change_pubkey(self.fees.zksync.clone())
            .await?;
        let tx_hash = self.monitor.send_tx(tx, sign).await?;
        self.monitor
            .wait_for_tx(BlockStatus::Committed, tx_hash)
            .await?;

        log::info!("Deposit phase completed");

        // Split the money from the main account between the intermediate wallets.
        for (scenario_index, (mut scenario_wallets, scenario_amount)) in
            wallets.into_iter().enumerate()
        {
            log::info!(
                "Preparing transactions for the initial transfer for `{}` scenario: \
                {} to will be send to each of {} new wallets",
                self.scenarios[scenario_index].0,
                format_ether(&scenario_amount),
                scenario_wallets.len()
            );

            let txs = wait_all_failsafe_chunks(
                "executor/prepare/sign_transfer",
                CHUNK_SIZES,
                scenario_wallets.iter().map(|wallet| {
                    let amount = closest_packable_token_amount(&scenario_amount);
                    self.main_wallet.sign_transfer(
                        wallet.address(),
                        amount,
                        self.fees.zksync.clone(),
                    )
                }),
            )
            .await?;

            // Preserve transactions order to prevent "nonce mismatch" errors.
            let tx_hashes = wait_all_failsafe_chunks(
                "executor/prepare/wait_for_tx/send_tx",
                &[1],
                txs.into_iter()
                    .map(|(tx, sign)| self.monitor.send_tx(tx, sign)),
            )
            .await?;

            wait_all_failsafe_chunks(
                "executor/prepare/wait_for_tx/committed",
                CHUNK_SIZES,
                tx_hashes
                    .into_iter()
                    .map(|tx_hash| self.monitor.wait_for_tx(BlockStatus::Committed, tx_hash)),
            )
            .await?;

            log::info!(
                "All the initial transfers for the `{}` scenario have been committed.",
                self.scenarios[scenario_index].0,
            );

            let tx_hashes = wait_all_failsafe_chunks(
                "executor/prepare/sign_change_pubkey",
                CHUNK_SIZES,
                scenario_wallets.iter_mut().map(|wallet| {
                    let fees = self.fees.clone();
                    let monitor = self.monitor.clone();
                    async move {
                        wallet.update_account_id().await?;

                        anyhow::ensure!(
                            wallet.account_id().is_some(),
                            "Account ID was not set after deposit for the account {}",
                            wallet.address().to_string()
                        );

                        let (tx, sign) = wallet.sign_change_pubkey(fees.zksync.clone()).await?;
                        monitor.send_tx(tx, sign).await
                    }
                }),
            )
            .await?;

            wait_all_failsafe_chunks(
                "executor/prepare/wait_for_tx/committed",
                CHUNK_SIZES,
                tx_hashes
                    .into_iter()
                    .map(|tx_hash| self.monitor.wait_for_tx(BlockStatus::Committed, tx_hash)),
            )
            .await?;

            let scenario_handle = &mut self.scenarios[scenario_index];
            scenario_handle
                .0
                .prepare(&self.monitor, &self.fees, &scenario_wallets)
                .await?;
            scenario_handle.1 = scenario_wallets;

            log::info!(
                "All the preparation steps for the `{}` scenario have been finished.",
                self.scenarios[scenario_index].0,
            );
        }

        log::info!("Awaiting for pending tasks verification...",);
        self.monitor.wait_for_verify().await;
        Ok(())
    }

    /// Performs main step of the load tests.
    async fn process(&mut self) -> anyhow::Result<Journal> {
        log::info!("Starting TPS measuring...");
        let monitor = self.monitor.clone();
        monitor.start().await;

        // Run scenarios concurrently.
        let fees = self.fees.clone();
        wait_all_failsafe(
            "executor/process",
            self.scenarios
                .iter_mut()
                .map(|(scenario, wallets)| scenario.run(&monitor, &fees, wallets)),
        )
        .await?;
        self.monitor.wait_for_verify().await;

        let logs = self.monitor.finish().await;
        log::info!("TPS measuring finished...");
        Ok(logs)
    }

    /// Returns the remaining funds to the main wallet.
    async fn refund(&mut self) -> anyhow::Result<()> {
        log::info!("Refunding the remaining tokens to the main wallet.");

        self.main_wallet.refresh_nonce().await?;
        // Transfer the remaining balances of the intermediate wallets into the main one.
        for (scenario, scenario_wallets) in &mut self.scenarios {
            let monitor = self.monitor.clone();
            let fees = self.fees.clone();
            scenario
                .finalize(&monitor, &fees, &scenario_wallets)
                .await?;

            let main_address = self.main_wallet.address();
            let txs_queue = wait_all_failsafe_chunks(
                "executor/refund/sign_transfer",
                CHUNK_SIZES,
                scenario_wallets.iter().map(|wallet| {
                    let zksync_fee = fees.zksync.clone();
                    async move {
                        wallet.refresh_nonce().await?;
                        let balance = wallet.balance(BlockStatus::Committed).await?;
                        // Make transfer back only if wallet has enough balance.
                        if balance > zksync_fee {
                            let withdraw_amount =
                                closest_packable_token_amount(&(balance - &zksync_fee));
                            let tx = wallet
                                .sign_transfer(
                                    main_address,
                                    withdraw_amount.clone(),
                                    zksync_fee.clone(),
                                )
                                .await?;

                            Ok(Some(tx)) as anyhow::Result<_>
                        } else {
                            Ok(None)
                        }
                    }
                }),
            )
            .await?;

            let tx_hashes = wait_all_failsafe_chunks(
                "executor/refund/send_tx",
                CHUNK_SIZES,
                txs_queue
                    .into_iter()
                    .filter_map(|x| x)
                    .map(|(tx, sign)| monitor.send_tx(tx, sign)),
            )
            .await?;

            wait_all_failsafe_chunks(
                "executor/refund/wait_for_tx/committed",
                CHUNK_SIZES,
                tx_hashes
                    .into_iter()
                    .map(|tx_hash| monitor.wait_for_tx(BlockStatus::Committed, tx_hash)),
            )
            .await?;

            for wallet in scenario_wallets {
                // Refund remaining erc20 tokens to the main wallet
                if !wallet.token_name().is_eth() {
                    let balance = wallet.erc20_balance().await?;
                    if balance > self.fees.eth {
                        let amount = balance - &self.fees.eth;
                        wallet
                            .transfer_to(
                                wallet.token_name().clone(),
                                closest_packable_token_amount(&amount),
                                main_address,
                            )
                            .await?;
                    }
                }
                // Move remaining gas to the main wallet.
                let balance = wallet.eth_balance().await?;
                if balance > self.fees.eth {
                    let amount = balance - &self.fees.eth;
                    wallet
                        .transfer_to("ETH", closest_packable_token_amount(&amount), main_address)
                        .await?;
                }
            }
        }

        // Withdraw remaining balance from the zkSync network back to the Ethereum one.
        let main_wallet_balance = self.main_wallet.balance(BlockStatus::Committed).await?;
        if main_wallet_balance > self.fees.zksync {
            log::info!(
                "Main wallet has {} balance, making refund...",
                format_ether(&main_wallet_balance)
            );

            let withdraw_amount =
                closest_packable_token_amount(&(main_wallet_balance - &self.fees.zksync));
            let (tx, sign) = self
                .main_wallet
                .sign_withdraw(withdraw_amount, self.fees.zksync.clone())
                .await?;
            self.monitor.send_tx(tx, sign).await?;
        }

        self.monitor.wait_for_verify().await;

        Ok(())
    }
}<|MERGE_RESOLUTION|>--- conflicted
+++ resolved
@@ -1,8 +1,10 @@
 // Built-in uses
 use std::{collections::BTreeMap, fmt::Debug};
+
 // External uses
 use num::BigUint;
 use serde::{Deserialize, Serialize};
+
 // Workspace uses
 use zksync::{
     types::BlockStatus,
@@ -10,6 +12,7 @@
     RpcProvider,
 };
 use zksync_utils::format_ether;
+
 // Local uses
 use crate::{
     api::{self, ApiTestsFuture, ApiTestsReport, CancellationToken},
@@ -86,15 +89,11 @@
 
         // Create main account to deposit money from and to return money back later.
         let main_wallet =
-<<<<<<< HEAD
-            TestWallet::from_info(monitor.clone(), &config.main_wallet, &env_options).await;
+            TestWallet::from_info(monitor.clone(), &config.main_wallet, &web3_url).await;
         // Special case for erc20 tokens.
         if !main_wallet.token_name().is_eth() {
             main_wallet.approve_erc20_deposits().await?;
         }
-=======
-            TestWallet::from_info(monitor.clone(), &config.main_wallet, &web3_url).await;
->>>>>>> 8b4759eb
 
         let default_fee = main_wallet.sufficient_fee().await?;
         let fees = Fees::from_config(&config.network, default_fee);
