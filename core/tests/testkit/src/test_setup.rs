--- conflicted
+++ resolved
@@ -45,7 +45,6 @@
     pub commit_account: EthereumAccount<Http>,
 
     pub last_committed_block: Block,
-    pub current_state_root: Option<Fr>,
 }
 
 impl TestSetup {
@@ -78,7 +77,6 @@
                 H256::default(),
                 0,
             ),
-            current_state_root: None,
         }
     }
 
@@ -644,21 +642,6 @@
             .await
             .expect("sk receiver dropped");
 
-<<<<<<< HEAD
-        let new_block = self.await_for_block_commit_request().await;
-        self.current_state_root = Some(new_block.block.new_root_hash);
-
-        let block_commit_op = BlocksCommitOperation {
-            last_committed_block: self.last_committed_block.clone(),
-            blocks: vec![new_block.block.clone()],
-        };
-        self.commit_account
-            .commit_block(&block_commit_op)
-            .await
-            .expect("block commit fail");
-        self.last_committed_block = new_block.block.clone();
-        new_block.block
-=======
         let new_block = self.await_for_block_commit_request().await.block;
 
         let block_commit_op = BlocksCommitOperation {
@@ -673,7 +656,6 @@
         self.last_committed_block = new_block.clone();
 
         new_block
->>>>>>> 0e33f873
     }
 
     pub async fn execute_verify_commitments(
@@ -688,8 +670,8 @@
 
     pub async fn execute_verify_block(
         &mut self,
-        _block: &Block,
-        _proof: EncodedProofPlonk,
+        block: &Block,
+        proof: EncodedProofPlonk,
     ) -> ETHExecResult {
         unimplemented!()
         // self.commit_account
@@ -709,13 +691,10 @@
 
         let new_block = self.await_for_block_commit_request().await.block;
 
-        self.current_state_root = Some(new_block.new_root_hash);
-
         let block_commit_op = BlocksCommitOperation {
             last_committed_block: self.last_committed_block.clone(),
             blocks: vec![new_block.clone()],
         };
-
         let commit_result = self
             .commit_account
             .commit_block(&block_commit_op)
@@ -868,11 +847,7 @@
         self.accounts.eth_accounts[0].total_blocks_verified().await
     }
 
-<<<<<<< HEAD
-    pub async fn revert_blocks(&self, blocks: Vec<Block>) -> Result<(), anyhow::Error> {
-=======
     pub async fn revert_blocks(&self, blocks: &[Block]) -> Result<(), anyhow::Error> {
->>>>>>> 0e33f873
         self.commit_account.revert_blocks(blocks).await?;
         Ok(())
     }
