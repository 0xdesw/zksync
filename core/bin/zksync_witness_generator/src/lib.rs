--- conflicted
+++ resolved
@@ -16,14 +16,7 @@
 use serde::{Deserialize, Serialize};
 use tokio::sync::RwLock;
 // Workspace deps
-<<<<<<< HEAD
 use zksync_config::ProverOptions;
-=======
-use zksync_config::ZkSyncConfig;
-use zksync_prover_utils::api::{BlockToProveRes, ProverReq, PublishReq, WorkingOnReq};
-use zksync_storage::ConnectionPool;
-use zksync_types::BlockNumber;
->>>>>>> 3c3dfc8f
 // Local deps
 use self::database_interface::DatabaseInterface;
 use self::scaler::ScalerOracle;
@@ -425,27 +418,16 @@
                         block_step
                     );
                     let pool_maintainer = witness_generator::WitnessGenerator::new(
-<<<<<<< HEAD
                         database.clone(),
                         prover_options.prepare_data_interval,
-=======
-                        connection_pool.clone(),
-                        witness_generator_opts.prepare_data_interval(),
->>>>>>> 3c3dfc8f
                         start_block,
                         block_step,
                     );
                     pool_maintainer.start(panic_notify.clone());
                 }
                 // Start HTTP server.
-<<<<<<< HEAD
                 let secret_auth = prover_options.secret_auth.clone();
                 let idle_provers = prover_options.idle_provers;
-=======
-                let secret_auth = prover_api_opts.secret_auth.clone();
-                let gone_timeout = core_opts.gone_timeout();
-                let idle_provers = core_opts.idle_provers;
->>>>>>> 3c3dfc8f
                 HttpServer::new(move || {
                     let app_state =
                         AppState::new(secret_auth.clone(), database.clone(), idle_provers);
