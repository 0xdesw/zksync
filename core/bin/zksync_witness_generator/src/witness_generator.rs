// Built-in
use std::{thread, time};
// External
use futures::channel::mpsc;
use tokio::time::delay_for;
// Workspace deps
use crate::database_interface::DatabaseInterface;
use zksync_circuit::serialization::ProverData;
use zksync_circuit::witness::utils::build_block_witness;
use zksync_crypto::circuit::CircuitAccountTree;
use zksync_crypto::params::account_tree_depth;
use zksync_types::block::Block;
use zksync_types::BlockNumber;
use zksync_utils::panic_notify::ThreadPanicNotify;

/// The essential part of this structure is `maintain` function
/// which runs forever and adds data to the database.
///
/// This will generate and store in db witnesses for blocks with indexes
/// start_block, start_block + block_step, start_block + 2*block_step, ...
pub struct WitnessGenerator<DB: DatabaseInterface> {
    /// Connection to the database.
    database: DB,
    /// Routine refresh interval.
    rounds_interval: time::Duration,

    start_block: BlockNumber,
    block_step: BlockNumber,
}

enum BlockInfo {
    NotReadyBlock,
    WithWitness,
    NoWitness(Block),
}

impl<DB: DatabaseInterface> WitnessGenerator<DB> {
    /// Creates a new `WitnessGenerator` object.
    pub fn new(
        database: DB,
        rounds_interval: time::Duration,
        start_block: BlockNumber,
        block_step: BlockNumber,
    ) -> Self {
        Self {
            database,
            rounds_interval,
            start_block,
            block_step,
        }
    }

    /// Starts the thread running `maintain` method.
    pub fn start(self, panic_notify: mpsc::Sender<bool>) {
        thread::Builder::new()
            .name("prover_server_pool".to_string())
            .spawn(move || {
                let _panic_sentinel = ThreadPanicNotify(panic_notify);
                let mut runtime = tokio::runtime::Builder::new()
                    .basic_scheduler()
                    .enable_all()
                    .build()
                    .expect("Unable to build runtime for a witness generator");

                runtime.block_on(async move {
                    self.maintain().await;
                });
            })
            .expect("failed to start provers server");
    }

    /// Returns status of witness for block with index block_number
    async fn should_work_on_block(
        &self,
        block_number: BlockNumber,
    ) -> Result<BlockInfo, anyhow::Error> {
        let mut storage = self.database.acquire_connection().await?;
        let mut transaction = storage.start_transaction().await?;
        let block = self
            .database
            .load_block(&mut transaction, block_number)
            .await?;
        let block_info = if let Some(block) = block {
            let witness = self
                .database
                .load_witness(&mut transaction, block_number)
                .await?;
            if witness.is_none() {
                BlockInfo::NoWitness(block)
            } else {
                BlockInfo::WithWitness
            }
        } else {
            BlockInfo::NotReadyBlock
        };
        transaction.commit().await?;
        Ok(block_info)
    }

    async fn load_account_tree(
        &self,
        block: BlockNumber,
    ) -> Result<CircuitAccountTree, anyhow::Error> {
        let start = time::Instant::now();
        let mut storage = self.database.acquire_connection().await?;
        let mut circuit_account_tree = CircuitAccountTree::new(account_tree_depth());

        if let Some((cached_block, account_tree_cache)) =
            self.database.load_account_tree_cache(&mut storage).await?
        {
            let (_, accounts) = self
                .database
                .load_committed_state(&mut storage, Some(block))
                .await?;
            for (id, account) in accounts {
                circuit_account_tree.insert(*id, account.into());
            }
            circuit_account_tree.set_internals(serde_json::from_value(account_tree_cache)?);
            if block != cached_block {
                let (_, accounts) = self
                    .database
                    .load_committed_state(&mut storage, Some(block))
                    .await?;
                if let Some((_, account_updates)) = self
                    .database
                    .load_state_diff(&mut storage, block, Some(cached_block))
                    .await?
                {
                    let mut updated_accounts = account_updates
                        .into_iter()
                        .map(|(id, _)| id)
                        .collect::<Vec<_>>();
                    updated_accounts.sort_unstable();
                    updated_accounts.dedup();
                    for idx in updated_accounts {
                        circuit_account_tree
                            .insert(*idx, accounts.get(&idx).cloned().unwrap_or_default().into());
                    }
                }
                circuit_account_tree.root_hash();
                let account_tree_cache = circuit_account_tree.get_internals();
                self.database
                    .store_account_tree_cache(
                        &mut storage,
                        block,
                        serde_json::to_value(account_tree_cache)?,
                    )
                    .await?;
            }
        } else {
            let (_, accounts) = self
                .database
                .load_committed_state(&mut storage, Some(block))
                .await?;
            for (id, account) in accounts {
                circuit_account_tree.insert(*id, account.into());
            }
            circuit_account_tree.root_hash();
            let account_tree_cache = circuit_account_tree.get_internals();
            self.database
                .store_account_tree_cache(
                    &mut storage,
                    block,
                    serde_json::to_value(account_tree_cache)?,
                )
                .await?;
        }

<<<<<<< HEAD
        if block != 0 {
            let storage_block = self
                .database
                .load_block(&mut storage, block)
=======
        if *block != 0 {
            let storage_block = storage
                .chain()
                .block_schema()
                .get_block(block)
>>>>>>> 9bdf9140
                .await?
                .expect("Block for witness generator must exist");
            assert_eq!(
                storage_block.new_root_hash,
                circuit_account_tree.root_hash(),
                "account tree root hash restored incorrectly"
            );
        }

        metrics::histogram!("witness_generator.load_account_tree", start.elapsed());
        Ok(circuit_account_tree)
    }

    async fn prepare_witness_and_save_it(&self, block: Block) -> anyhow::Result<()> {
        let start = time::Instant::now();
        let timer = time::Instant::now();
        let mut storage = self.database.acquire_connection().await?;

<<<<<<< HEAD
        let mut circuit_account_tree = self.load_account_tree(block.block_number - 1).await?;
        log::trace!(
=======
        let mut circuit_account_tree = self
            .load_account_tree(block.block_number - 1, &mut storage)
            .await?;
        vlog::trace!(
>>>>>>> 9bdf9140
            "Witness generator loading circuit account tree {}s",
            timer.elapsed().as_secs()
        );

        let timer = time::Instant::now();
        let witness: ProverData = build_block_witness(&mut circuit_account_tree, &block)?.into();
        vlog::trace!(
            "Witness generator witness build {}s",
            timer.elapsed().as_secs()
        );

        self.database
            .store_witness(
                &mut storage,
                block.block_number,
                serde_json::to_value(witness).expect("Witness serialize to json"),
            )
            .await?;

        metrics::histogram!(
            "witness_generator.prepare_witness_and_save_it",
            start.elapsed()
        );
        Ok(())
    }

    /// Returns next block for generating witness
    fn next_witness_block(
        current_block: BlockNumber,
        block_step: BlockNumber,
        block_info: &BlockInfo,
    ) -> BlockNumber {
        match block_info {
            BlockInfo::NotReadyBlock => current_block, // Keep waiting
            BlockInfo::WithWitness | BlockInfo::NoWitness(_) => {
                BlockNumber(*current_block + *block_step)
            } // Go to the next block
        }
    }

    /// Updates witness data in database in an infinite loop,
    /// awaiting `rounds_interval` time between updates.
    async fn maintain(self) {
        vlog::info!(
            "preparing prover data routine started with start_block({}), block_step({})",
            *self.start_block,
            *self.block_step
        );
        let mut current_block = self.start_block;
        loop {
            delay_for(self.rounds_interval).await;
            let should_work = match self.should_work_on_block(current_block).await {
                Ok(should_work) => should_work,
                Err(err) => {
                    vlog::warn!("witness for block {} check failed: {}", current_block, err);
                    continue;
                }
            };

            let next_block = Self::next_witness_block(current_block, self.block_step, &should_work);
            if let BlockInfo::NoWitness(block) = should_work {
                let block_number = block.block_number;
                if let Err(err) = self.prepare_witness_and_save_it(block).await {
                    vlog::warn!("Witness generator ({},{}) failed to prepare witness for block: {}, err: {}",
                        self.start_block, self.block_step, block_number, err);
                    continue; // Retry the same block on the next iteration.
                }
            }

            // Update current block.
            current_block = next_block;
        }
    }
}

#[cfg(test)]
mod tests {
    use super::*;
    use crate::database::Database;
    use zksync_crypto::Fr;
<<<<<<< HEAD
    use zksync_types::{H256, U256};
=======
    use zksync_types::{AccountId, U256};
>>>>>>> 9bdf9140

    #[test]
    fn test_next_witness_block() {
        assert_eq!(
<<<<<<< HEAD
            WitnessGenerator::<Database>::next_witness_block(3, 4, &BlockInfo::NotReadyBlock),
            3
        );
        assert_eq!(
            WitnessGenerator::<Database>::next_witness_block(3, 4, &BlockInfo::WithWitness),
            7
=======
            WitnessGenerator::next_witness_block(
                BlockNumber(3),
                BlockNumber(4),
                &BlockInfo::NotReadyBlock
            ),
            BlockNumber(3)
        );
        assert_eq!(
            WitnessGenerator::next_witness_block(
                BlockNumber(3),
                BlockNumber(4),
                &BlockInfo::WithWitness
            ),
            BlockNumber(7)
>>>>>>> 9bdf9140
        );
        let empty_block = Block::new(
            BlockNumber(0),
            Fr::default(),
            AccountId(0),
            vec![],
            (0, 0),
            0,
            U256::default(),
            U256::default(),
            H256::default(),
            0,
        );
        assert_eq!(
<<<<<<< HEAD
            WitnessGenerator::<Database>::next_witness_block(
                3,
                4,
                &BlockInfo::NoWitness(empty_block)
            ),
            7
=======
            WitnessGenerator::next_witness_block(
                BlockNumber(3),
                BlockNumber(4),
                &BlockInfo::NoWitness(empty_block)
            ),
            BlockNumber(7)
>>>>>>> 9bdf9140
        );
    }
}<|MERGE_RESOLUTION|>--- conflicted
+++ resolved
@@ -166,18 +166,10 @@
                 .await?;
         }
 
-<<<<<<< HEAD
-        if block != 0 {
+        if block != BlockNumber(0) {
             let storage_block = self
                 .database
                 .load_block(&mut storage, block)
-=======
-        if *block != 0 {
-            let storage_block = storage
-                .chain()
-                .block_schema()
-                .get_block(block)
->>>>>>> 9bdf9140
                 .await?
                 .expect("Block for witness generator must exist");
             assert_eq!(
@@ -196,15 +188,8 @@
         let timer = time::Instant::now();
         let mut storage = self.database.acquire_connection().await?;
 
-<<<<<<< HEAD
         let mut circuit_account_tree = self.load_account_tree(block.block_number - 1).await?;
-        log::trace!(
-=======
-        let mut circuit_account_tree = self
-            .load_account_tree(block.block_number - 1, &mut storage)
-            .await?;
         vlog::trace!(
->>>>>>> 9bdf9140
             "Witness generator loading circuit account tree {}s",
             timer.elapsed().as_secs()
         );
@@ -285,24 +270,12 @@
     use super::*;
     use crate::database::Database;
     use zksync_crypto::Fr;
-<<<<<<< HEAD
-    use zksync_types::{H256, U256};
-=======
-    use zksync_types::{AccountId, U256};
->>>>>>> 9bdf9140
+    use zksync_types::{AccountId, H256, U256};
 
     #[test]
     fn test_next_witness_block() {
         assert_eq!(
-<<<<<<< HEAD
-            WitnessGenerator::<Database>::next_witness_block(3, 4, &BlockInfo::NotReadyBlock),
-            3
-        );
-        assert_eq!(
-            WitnessGenerator::<Database>::next_witness_block(3, 4, &BlockInfo::WithWitness),
-            7
-=======
-            WitnessGenerator::next_witness_block(
+            WitnessGenerator::<Database>::next_witness_block(
                 BlockNumber(3),
                 BlockNumber(4),
                 &BlockInfo::NotReadyBlock
@@ -310,13 +283,12 @@
             BlockNumber(3)
         );
         assert_eq!(
-            WitnessGenerator::next_witness_block(
+            WitnessGenerator::<Database>::next_witness_block(
                 BlockNumber(3),
                 BlockNumber(4),
                 &BlockInfo::WithWitness
             ),
             BlockNumber(7)
->>>>>>> 9bdf9140
         );
         let empty_block = Block::new(
             BlockNumber(0),
@@ -331,21 +303,12 @@
             0,
         );
         assert_eq!(
-<<<<<<< HEAD
             WitnessGenerator::<Database>::next_witness_block(
-                3,
-                4,
-                &BlockInfo::NoWitness(empty_block)
-            ),
-            7
-=======
-            WitnessGenerator::next_witness_block(
                 BlockNumber(3),
                 BlockNumber(4),
                 &BlockInfo::NoWitness(empty_block)
             ),
             BlockNumber(7)
->>>>>>> 9bdf9140
         );
     }
 }