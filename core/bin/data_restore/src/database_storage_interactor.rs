--- conflicted
+++ resolved
@@ -7,13 +7,8 @@
 };
 use zksync_types::{
     aggregated_operations::{BlocksCommitOperation, BlocksExecuteOperation},
-<<<<<<< HEAD
-    AccountId, BlockNumber, NewTokenEvent, Token, TokenId, TokenInfo, H256,
-    {block::Block, AccountUpdate, AccountUpdates, ZkSyncOp},
-=======
-    Token, TokenGenesisListItem, TokenId,
+    Token, TokenId, TokenInfo, NewTokenEvent,
     {block::Block, AccountUpdate, AccountUpdates},
->>>>>>> c61e12d7
 };
 
 // Local deps
