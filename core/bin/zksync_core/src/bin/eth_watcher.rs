use std::time::Duration;

use futures::{channel::mpsc, SinkExt};
use tokio::{runtime::Runtime, time};

use zksync_config::ZkSyncConfig;
use zksync_core::eth_watch::{DBStorage, EthHttpClient, EthWatch, EthWatchRequest};
use zksync_eth_client::EthereumGateway;
use zksync_storage::ConnectionPool;

fn main() {
    let mut main_runtime = Runtime::new().expect("main runtime start");

<<<<<<< HEAD
    env_logger::init();
    log::info!("ETH watcher started");
    let config = ZkSyncConfig::from_env();
=======
    vlog::init();
    vlog::info!("ETH watcher started");
    let web3_url =
        std::env::var("ETH_CLIENT_WEB3_URL").expect("ETH_CLIENT_WEB3_URL env var not found");
    let contract_address = std::env::var("CONTRACT_ADDR").expect("CONTRACT_ADDR env var not found")
        [2..]
        .parse()
        .expect("Failed to parse CONTRACT_ADDR");
    let transport = web3::transports::Http::new(&web3_url).unwrap();
    let web3 = web3::Web3::new(transport);
>>>>>>> 00430aa2

    let client = EthereumGateway::from_config(&config);
    let (eth_req_sender, eth_req_receiver) = mpsc::channel(256);

    let db_pool = ConnectionPool::new(Some(config.db.pool_size as u32));

    let storage = DBStorage::new(db_pool);
    let eth_client = EthHttpClient::new(client, config.contracts.contract_addr);
    let watcher = EthWatch::new(eth_client, storage, 0);

    main_runtime.spawn(watcher.run(eth_req_receiver));
    main_runtime.block_on(async move {
        let mut timer = time::interval(Duration::from_secs(1));

        loop {
            timer.tick().await;
            eth_req_sender
                .clone()
                .send(EthWatchRequest::PollETHNode)
                .await
                .expect("ETH watch receiver dropped");
        }
    });
}<|MERGE_RESOLUTION|>--- conflicted
+++ resolved
@@ -11,24 +11,12 @@
 fn main() {
     let mut main_runtime = Runtime::new().expect("main runtime start");
 
-<<<<<<< HEAD
-    env_logger::init();
-    log::info!("ETH watcher started");
-    let config = ZkSyncConfig::from_env();
-=======
     vlog::init();
     vlog::info!("ETH watcher started");
-    let web3_url =
-        std::env::var("ETH_CLIENT_WEB3_URL").expect("ETH_CLIENT_WEB3_URL env var not found");
-    let contract_address = std::env::var("CONTRACT_ADDR").expect("CONTRACT_ADDR env var not found")
-        [2..]
-        .parse()
-        .expect("Failed to parse CONTRACT_ADDR");
-    let transport = web3::transports::Http::new(&web3_url).unwrap();
-    let web3 = web3::Web3::new(transport);
->>>>>>> 00430aa2
 
+    let config = ZkSyncConfig::from_env();
     let client = EthereumGateway::from_config(&config);
+
     let (eth_req_sender, eth_req_receiver) = mpsc::channel(256);
 
     let db_pool = ConnectionPool::new(Some(config.db.pool_size as u32));
