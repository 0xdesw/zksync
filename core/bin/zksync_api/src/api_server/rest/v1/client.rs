//! Built-in API client.

// Public uses
pub use super::{
    accounts::{
        AccountInfo, AccountQuery, AccountReceipts, AccountState, DepositingBalances,
        DepositingFunds, TxLocation,
    },
    blocks::{BlockInfo, TransactionInfo},
    config::Contracts,
    operations::PriorityOpReceipt,
    tokens::TokenPriceKind,
<<<<<<< HEAD
    transactions::{SumbitErrorCode, TxReceipt},
    Pagination,
=======
    transactions::{SumbitErrorCode, TxData, TxReceipt},
>>>>>>> 95c8463c
};

// Built-in uses

// External uses
use reqwest::StatusCode;
use serde::{de::DeserializeOwned, ser::Serialize};
use thiserror::Error;

// Workspace uses

// Local uses

pub type Result<T> = std::result::Result<T, ClientError>;

// TODO Make error handling as correct as possible. (ZKS-125)
#[derive(Debug, Error)]
pub enum ClientError {
    #[error("Bad request: {0}")]
    BadRequest(super::Error),
    #[error("A parse JSON error occurred: {0}")]
    Parse(reqwest::Error),
    #[error("An other error occurred: {0}")]
    Other(reqwest::Error),
    #[error("Method {0} not found")]
    NotFound(String),
}

impl From<reqwest::Error> for ClientError {
    fn from(inner: reqwest::Error) -> Self {
        Self::Other(inner)
    }
}

/// Client reference implementation for interacting with zkSync REST API v1.
#[derive(Debug, Clone)]
pub struct Client {
    inner: reqwest::Client,
    url: String,
}

impl Client {
    /// Creates a new REST API client with the specified Url.
    pub fn new(url: String) -> Self {
        Self {
            inner: reqwest::Client::new(),
            url,
        }
    }

    fn endpoint(&self, method: &str) -> String {
        [&self.url, "/api/v1/", method].concat()
    }

    /// Constructs GET request for the specified method.
    pub(crate) fn get(&self, method: impl AsRef<str>) -> ClientRequestBuilder {
        let url = self.endpoint(method.as_ref());
        ClientRequestBuilder {
            inner: self.inner.get(&url),
            url,
        }
    }

    /// Constructs POST request for the specified method.
    pub(crate) fn post(&self, method: impl AsRef<str>) -> ClientRequestBuilder {
        let url = self.endpoint(method.as_ref());
        ClientRequestBuilder {
            inner: self.inner.post(&url),
            url,
        }
    }
}

/// API specific wrapper over the `reqwest::RequestBuilder`.
#[derive(Debug)]
pub struct ClientRequestBuilder {
    inner: reqwest::RequestBuilder,
    url: String,
}

impl ClientRequestBuilder {
    /// Modify the query string of the URL.
    ///
    /// See [reqwest] documentation for details
    ///
    /// [reqwest]: https://docs.rs/reqwest/latest/reqwest/struct.RequestBuilder.html#method.query
    pub fn query<Q: Serialize + ?Sized>(self, query: &Q) -> Self {
        Self {
            inner: self.inner.query(query),
            url: self.url,
        }
    }

    /// Send a JSON body.
    ///
    /// See [reqwest] documentation for details
    ///
    /// [reqwest]: https://docs.rs/reqwest/latest/reqwest/struct.RequestBuilder.html#method.json
    pub fn body<B: Serialize + ?Sized>(self, body: &B) -> Self {
        Self {
            inner: self.inner.json(body),
            url: self.url,
        }
    }

    /// Constructs the Request and sends it to the target URL, returning a future Response.
    ///
    /// This method takes account of the responses structure and the error handling specific.
    pub async fn send<T: DeserializeOwned>(self) -> self::Result<T> {
        let response = self.inner.send().await?;

        let status = response.status();
        if status.is_success() {
            Ok(response.json().await.map_err(ClientError::Parse)?)
        } else {
            if status == StatusCode::NOT_FOUND {
                return Err(ClientError::NotFound(self.url));
            }

            Err(ClientError::BadRequest(super::Error {
                http_code: status,
                body: response.json().await.map_err(ClientError::Parse)?,
            }))
        }
    }
}<|MERGE_RESOLUTION|>--- conflicted
+++ resolved
@@ -10,12 +10,8 @@
     config::Contracts,
     operations::PriorityOpReceipt,
     tokens::TokenPriceKind,
-<<<<<<< HEAD
-    transactions::{SumbitErrorCode, TxReceipt},
+    transactions::{SumbitErrorCode, TxData, TxReceipt},
     Pagination,
-=======
-    transactions::{SumbitErrorCode, TxData, TxReceipt},
->>>>>>> 95c8463c
 };
 
 // Built-in uses
