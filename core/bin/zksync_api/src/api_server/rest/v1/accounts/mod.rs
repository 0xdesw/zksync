--- conflicted
+++ resolved
@@ -1,14 +1,5 @@
 //! Accounts part of API implementation.
 
-<<<<<<< HEAD
-=======
-// Public uses
-pub use self::types::{
-    AccountInfo, AccountOpReceipt, AccountQuery, AccountReceipts, AccountState, AccountTxReceipt,
-    DepositingBalances, DepositingFunds, PendingAccountOpReceipt, TxLocation,
-};
-
->>>>>>> 5dee1728
 // Built-in uses
 
 // External uses
@@ -25,7 +16,6 @@
 // Local uses
 use crate::{core_api_client::CoreApiClient, utils::token_db_cache::TokenDBCache};
 
-<<<<<<< HEAD
 use super::{ApiError, JsonResult};
 
 use self::types::{
@@ -34,15 +24,14 @@
         pending_account_op_receipt_from_priority_op, search_direction_as_storage,
         tx_receipt_from_response, validate_receipts_query,
     },
-    AccountInfo, AccountQuery, AccountReceiptsQuery, AccountState, AccountTxReceipt,
-    PendingAccountOpReceipt, SearchDirection, TxLocation,
+    AccountReceiptsQuery, SearchDirection,
 };
 // Public uses
-pub use self::types::convert::account_state_from_storage;
-=======
-use self::types::{AccountReceiptsQuery, SearchDirection};
-use super::{ApiError, JsonResult};
->>>>>>> 5dee1728
+pub use self::types::{
+    convert::account_state_from_storage, AccountInfo, AccountOpReceipt, AccountQuery,
+    AccountReceipts, AccountState, AccountTxReceipt, DepositingBalances, DepositingFunds,
+    PendingAccountOpReceipt, TxLocation,
+};
 
 #[cfg(test)]
 mod tests;
