--- conflicted
+++ resolved
@@ -1,7 +1,3 @@
-use super::{
-    state::NotifierState, sub_store::SubStorage, EventNotifierRequest, EventSubscribeRequest,
-    ExecutedOps,
-};
 use crate::api_server::rpc_server::types::{
     BlockInfo, ETHOpInfoResp, ResponseAccountState, TransactionInfoResp,
 };
@@ -11,9 +7,6 @@
 use zksync_types::aggregated_operations::AggregatedOperation;
 use zksync_types::tx::TxHash;
 use zksync_types::BlockNumber;
-<<<<<<< HEAD
-use zksync_types::{block::ExecutedOperations, AccountId, ActionType, Address};
-=======
 use zksync_types::{
     block::ExecutedOperations, AccountId, ActionType, Address, Operation, PriorityOpId,
 };
@@ -22,7 +15,6 @@
     state::NotifierState, sub_store::SubStorage, EventNotifierRequest, EventSubscribeRequest,
     ExecutedOps,
 };
->>>>>>> 9bdf9140
 
 pub struct OperationNotifier {
     state: NotifierState,
@@ -98,37 +90,21 @@
                 block.block_number,
             )?;
 
-<<<<<<< HEAD
             let updated_accounts: Vec<AccountId> = block
                 .block_transactions
                 .iter()
                 .map(|exec_op| exec_op.get_updated_account_ids())
                 .flatten()
                 .collect();
-=======
-        for id in updated_accounts {
-            if self.account_subs.subscriber_exists(id, action) {
-                let account_state = match self.state.get_account_state(id, action).await? {
-                    Some(account_state) => account_state,
-                    None => {
-                        vlog::warn!(
-                            "Account is updated but not stored in DB, id: {}, block: {:#?}",
-                            *id,
-                            op.block
-                        );
-                        continue;
-                    }
-                };
->>>>>>> 9bdf9140
 
             for id in updated_accounts {
                 if self.account_subs.subscriber_exists(id, action) {
                     let account_state = match self.state.get_account_state(id, action).await? {
                         Some(account_state) => account_state,
                         None => {
-                            log::warn!(
+                            vlog::warn!(
                                 "Account is updated but not stored in DB, id: {}, block: {:#?}",
-                                id,
+                                *id,
                                 block
                             );
                             continue;
