use super::ExecutedOps;
use futures::{channel::mpsc, SinkExt};
use std::time::{Duration, Instant};
use zksync_storage::ConnectionPool;
use zksync_types::{
    aggregated_operations::{AggregatedActionType, AggregatedOperation},
    block::ExecutedOperations,
    block::PendingBlock,
    BlockNumber,
};

/// Simple awaiter for the database futures, which will add a log entry upon DB failure
/// and execute `on_exit` statement.
macro_rules! await_db {
    ($e:expr, $on_exit:expr) => {
        match $e.await {
            Ok(res) => res,
            Err(err) => {
                vlog::warn!("Unable to connect to the database: {}", err);
                $on_exit
            }
        };
    };
}

/// Event fetcher is an actor which polls the database from time to time in order to see
/// whether new blocks were committed or verified.
///
/// Once tha new data is available, it is sent to the `OperationNotifier`, which broadcasts it
/// to the subscribers.
#[derive(Debug)]
pub struct EventFetcher {
    miniblock_interval: Duration,
    db_pool: ConnectionPool,

    last_committed_block: BlockNumber,
    last_verified_block: BlockNumber,
    pending_block: Option<PendingBlock>,

    operations_sender: mpsc::Sender<AggregatedOperation>,
    txs_sender: mpsc::Sender<ExecutedOps>,
}

impl EventFetcher {
    pub async fn new(
        db_pool: ConnectionPool,
        miniblock_interval: Duration,
        operations_sender: mpsc::Sender<AggregatedOperation>,
        txs_sender: mpsc::Sender<ExecutedOps>,
    ) -> anyhow::Result<Self> {
        let mut fetcher = EventFetcher {
            miniblock_interval,
            db_pool,

            last_committed_block: BlockNumber(0),
            last_verified_block: BlockNumber(0),
            pending_block: None,

            operations_sender,
            txs_sender,
        };

        let pending_block = fetcher.load_pending_block().await?;
        let last_committed_block = fetcher.last_committed_block().await?;
        let last_verified_block = fetcher.last_verified_block().await?;

        fetcher.last_committed_block = last_committed_block;
        fetcher.last_verified_block = last_verified_block;
        if let Some(block) = pending_block {
            // We only want to set this field if the pending block is actually the latest block (ahead of last committed one).
            if block.number > fetcher.last_committed_block {
                fetcher.pending_block = Some(block);
            }
        }

        Ok(fetcher)
    }

    pub async fn run(mut self) -> anyhow::Result<()> {
        let mut interval = tokio::time::interval(self.miniblock_interval);

        loop {
            interval.tick().await;

            // 1. Update last verified block.
            let last_verified_block = await_db!(self.last_verified_block(), continue);
            if last_verified_block > self.last_verified_block {
                self.send_operations(
                    self.last_verified_block,
                    last_verified_block,
                    AggregatedActionType::ExecuteBlocks,
                )
                .await;
                self.last_verified_block = last_verified_block;
            }

            // 2. Update last committed block.
            let last_committed_block = await_db!(self.last_committed_block(), continue);
            if last_committed_block > self.last_committed_block {
                self.send_operations(
                    self.last_committed_block,
                    last_committed_block,
                    AggregatedActionType::CommitBlocks,
                )
                .await;
                self.last_committed_block = last_committed_block;
            }

            // 3. Update pending block (it may contain new executed txs).
            let pending_block = await_db!(self.load_pending_block(), continue);
            if let Some(pending_block) = pending_block {
                // We're only interested in the pending blocks **newer** than the last committed blocks;
                if let Some(executed_ops) = self.update_pending_block(pending_block) {
                    self.txs_sender.send(executed_ops).await.unwrap_or_default();
                }
            }
        }
    }

    fn update_pending_block(&mut self, new: PendingBlock) -> Option<ExecutedOps> {
        let start = Instant::now();
        if new.number <= self.last_committed_block {
            // Outdated block, we're not interested in it.
            return None;
        }

        let (last_success_len, last_errors_len) = if let Some(current) = &self.pending_block {
            if current.number == new.number {
                (current.success_operations.len(), current.failed_txs.len())
            } else {
                // New block is newer, consider all its operations
                (0, 0)
            }
        } else {
            // We have no pending block.
            (0, 0)
        };

        if new.success_operations.len() == last_success_len
            && new.failed_txs.len() == last_errors_len
        {
            // No change in the block.
            return None;
        }

        let mut executed_ops = ExecutedOps {
            block_number: new.number,
            operations: Vec::new(),
        };

        if new.success_operations.len() > last_success_len {
            for tx in &new.success_operations[last_success_len..] {
                executed_ops.operations.push(tx.clone());
            }
        }

        if new.failed_txs.len() > last_errors_len {
            for tx in &new.failed_txs[last_errors_len..] {
                executed_ops
                    .operations
                    .push(ExecutedOperations::Tx(Box::new(tx.clone())));
            }
        }

        self.pending_block = Some(new);
        metrics::histogram!("api.event_fetcher.update_pending_block", start.elapsed());
        Some(executed_ops)
    }

    async fn send_operations(
        &mut self,
        current_last_block: BlockNumber,
        new_last_operation: BlockNumber,
        aggregated_action: AggregatedActionType,
    ) {
        let start = Instant::now();
        // There may be more than one block in the gap.
<<<<<<< HEAD
        for block_idx in (current_last_block + 1)..=new_last_operation {
            let aggregated_operation = await_db!(
                self.load_aggregated_operation(block_idx, aggregated_action),
=======
        for block_idx in (*current_last_block + 1)..=*new_last_operation {
            let operation = await_db!(
                self.load_operation(BlockNumber(block_idx), action),
>>>>>>> 9bdf9140
                continue
            );
            self.operations_sender
                .send(aggregated_operation)
                .await
                .unwrap_or_default();
        }
        metrics::histogram!("api.event_fetcher.send_operations", start.elapsed());
    }

    async fn load_pending_block(&mut self) -> anyhow::Result<Option<PendingBlock>> {
        let start = Instant::now();
        let mut storage = self
            .db_pool
            .access_storage()
            .await
            .expect("Can't get access to the storage");
        let pending_block = storage.chain().block_schema().load_pending_block().await?;

        metrics::histogram!("api.event_fetcher.load_pending_block", start.elapsed());
        Ok(pending_block)
    }

    async fn last_committed_block(&mut self) -> anyhow::Result<BlockNumber> {
        let start = Instant::now();
        let mut storage = self
            .db_pool
            .access_storage()
            .await
            .expect("Can't get access to the storage");

        let last_block = storage
            .chain()
            .block_schema()
            .get_last_committed_block()
            .await?;

        metrics::histogram!("api.event_fetcher.last_committed_block", start.elapsed());
        Ok(last_block)
    }

    async fn last_verified_block(&mut self) -> anyhow::Result<BlockNumber> {
        let start = Instant::now();
        let mut storage = self
            .db_pool
            .access_storage()
            .await
            .expect("Can't get access to the storage");

        let last_block = storage
            .chain()
            .block_schema()
            .get_last_verified_confirmed_block()
            .await?;

        metrics::histogram!("api.event_fetcher.last_verified_block", start.elapsed());
        Ok(last_block)
    }

    async fn load_aggregated_operation(
        &mut self,
        block_number: BlockNumber,
        aggregated_action_type: AggregatedActionType,
    ) -> anyhow::Result<AggregatedOperation> {
        let start = Instant::now();
        let mut storage = self
            .db_pool
            .access_storage()
            .await
            .expect("Can't get access to the storage");

        let aggregated_operation = storage
            .chain()
            .operations_schema()
            .get_aggregated_op_that_affects_block(aggregated_action_type, block_number)
            .await?
            .map(|(_, operation)| operation)
            .expect("Operation must exist");

        metrics::histogram!("api.event_fetcher.load_operation", start.elapsed());
        Ok(aggregated_operation)
    }
}<|MERGE_RESOLUTION|>--- conflicted
+++ resolved
@@ -175,15 +175,9 @@
     ) {
         let start = Instant::now();
         // There may be more than one block in the gap.
-<<<<<<< HEAD
-        for block_idx in (current_last_block + 1)..=new_last_operation {
+        for block_idx in (*current_last_block + 1)..=*new_last_operation {
             let aggregated_operation = await_db!(
-                self.load_aggregated_operation(block_idx, aggregated_action),
-=======
-        for block_idx in (*current_last_block + 1)..=*new_last_operation {
-            let operation = await_db!(
-                self.load_operation(BlockNumber(block_idx), action),
->>>>>>> 9bdf9140
+                self.load_aggregated_operation(BlockNumber(block_idx), aggregated_action),
                 continue
             );
             self.operations_sender
