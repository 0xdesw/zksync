//! `signature_checker` module provides a detached thread routine
//! dedicated for checking the signatures of incoming transactions.
//! Main routine of this module operates a multithreaded event loop,
//! which is used to spawn concurrent tasks to efficiently check the
//! transactions signatures.

// Built-in uses
use std::collections::HashSet;
use std::time::Instant;

// External uses
use futures::{
    channel::{mpsc, oneshot},
    StreamExt,
};
use tokio::runtime::{Builder, Handle};
// Workspace uses
<<<<<<< HEAD
use zksync_types::{
    tx::{EthBatchSignData, TxEthSignature},
    Address, SignedZkSyncTx, Token, ZkSyncTx,
};
// Local uses
use crate::{eth_checker::EthereumChecker, tx_error::TxAddError};
use zksync_config::ZkSyncConfig;
=======
use zksync_config::ZkSyncConfig;
use zksync_eth_client::ethereum_gateway::EthereumGateway;
use zksync_types::tx::EthSignData;
use zksync_types::{tx::TxEthSignature, SignedZkSyncTx, ZkSyncTx};
>>>>>>> 9bdf9140
use zksync_utils::panic_notify::ThreadPanicNotify;

// Local uses
use crate::{eth_checker::EthereumChecker, tx_error::TxAddError};

/// `TxVariant` is used to form a verify request. It is possible to wrap
/// either a single transaction, or the transaction batch.
#[derive(Debug, Clone)]
pub enum TxVariant {
    Tx(SignedZkSyncTx),
    Batch(Vec<SignedZkSyncTx>, EthBatchSignData),
}

/// Wrapper on a `TxVariant` which guarantees that (a batch of)
/// transaction(s) was checked and signatures associated with
/// this transactions are correct.
///
/// Underlying `TxVariant` is a private field, thus no such
/// object can be created without verification.
#[derive(Debug, Clone)]
pub struct VerifiedTx(TxVariant);

impl VerifiedTx {
    /// Checks the (batch of) transaction(s) correctness by verifying its
    /// Ethereum signature (if required) and `ZKSync` signature.
    pub async fn verify(
        request: &mut VerifyTxSignatureRequest,
        eth_checker: &EthereumChecker,
    ) -> Result<Self, TxAddError> {
        verify_eth_signature(request, eth_checker).await?;
        verify_tx_correctness(&mut request.tx)?;

        Ok(Self(request.tx.clone()))
    }

    /// Creates a verified wrapper without actually verifying the original data.
    #[cfg(test)]
    pub(crate) fn unverified(inner: TxVariant) -> Self {
        Self(inner)
    }

    /// Takes the `TxVariant` out of the wrapper.
    pub fn unwrap_tx(self) -> SignedZkSyncTx {
        match self.0 {
            TxVariant::Tx(tx) => tx,
            TxVariant::Batch(_, _) => panic!("called `unwrap_tx` on a `Batch` value"),
        }
    }

    /// Takes the Vec of `SignedZkSyncTx` and the verified signature data out of the wrapper.
    pub fn unwrap_batch(self) -> (Vec<SignedZkSyncTx>, EthBatchSignData) {
        match self.0 {
            TxVariant::Batch(txs, batch_sign_data) => (txs, batch_sign_data),
            TxVariant::Tx(_) => panic!("called `unwrap_batch` on a `Tx` value"),
        }
    }
}

/// Verifies the Ethereum signature of the (batch of) transaction(s).
async fn verify_eth_signature(
    request: &VerifyTxSignatureRequest,
    eth_checker: &EthereumChecker,
) -> Result<(), TxAddError> {
    let accounts = &request.senders;
    let tokens = &request.tokens;

    match &request.tx {
        TxVariant::Tx(tx) => {
            if accounts.len() != 1 || tokens.len() != 1 {
                return Err(TxAddError::Other);
            }
            verify_eth_signature_single_tx(tx, accounts[0], tokens[0].clone(), eth_checker).await?;
        }
        TxVariant::Batch(txs, batch_sign_data) => {
            if accounts.len() != txs.len() {
                return Err(TxAddError::Other);
            }
            verify_eth_signature_txs_batch(txs, accounts, batch_sign_data, eth_checker).await?;
            // In case there're signatures provided for some of transactions
            // we still verify them.
            for ((tx, &account), token) in
                txs.iter().zip(accounts.iter()).zip(tokens.iter().cloned())
            {
                verify_eth_signature_single_tx(tx, account, token, eth_checker).await?;
            }
        }
    }

    Ok(())
}

/// Given a single Ethereum signature and a message, checks that it
/// was signed by an expected address.
async fn verify_ethereum_signature(
    eth_signature: &TxEthSignature,
    message: &[u8],
    sender_address: Address,
    eth_checker: &EthereumChecker<web3::transports::Http>,
) -> bool {
    let signer_account = match eth_signature {
        TxEthSignature::EthereumSignature(packed_signature) => {
            packed_signature.signature_recover_signer(message)
        }
        TxEthSignature::EIP1271Signature(signature) => {
            return eth_checker
                .is_eip1271_signature_correct(sender_address, message, signature.clone())
                .await
                .expect("Unable to check EIP1271 signature")
        }
    };
    match signer_account {
        Ok(address) => address == sender_address,
        Err(_) => false,
    }
}

async fn verify_eth_signature_single_tx(
    tx: &SignedZkSyncTx,
<<<<<<< HEAD
    sender_address: Address,
    token: Token,
    eth_checker: &EthereumChecker<web3::transports::Http>,
=======
    eth_checker: &EthereumChecker,
>>>>>>> 9bdf9140
) -> Result<(), TxAddError> {
    let start = Instant::now();
    // Check if the tx is a `ChangePubKey` operation without an Ethereum signature.
    if let ZkSyncTx::ChangePubKey(change_pk) = &tx.tx {
        if change_pk.is_onchain() {
            // Check that user is allowed to perform this operation.
            let is_authorized = eth_checker
                .is_new_pubkey_hash_authorized(
                    change_pk.account,
                    change_pk.nonce,
                    &change_pk.new_pk_hash,
                )
                .await
                .expect("Unable to check onchain ChangePubKey Authorization");

            if !is_authorized {
                return Err(TxAddError::ChangePkNotAuthorized);
            }
        }
    }

    // Check the signature.
    if let Some(sign_data) = &tx.eth_sign_data {
        let signature = &sign_data.signature;
        let mut signature_correct =
            verify_ethereum_signature(signature, &sign_data.message, sender_address, eth_checker)
                .await;
        if !signature_correct {
            let old_message = tx.get_old_ethereum_sign_message(token);
            if let Some(message) = old_message {
                signature_correct = verify_ethereum_signature(
                    signature,
                    message.as_bytes(),
                    sender_address,
                    eth_checker,
                )
                .await;
            }
        }
        if !signature_correct {
            return Err(TxAddError::IncorrectEthSignature);
        }
    }

    metrics::histogram!(
        "signature_checker.verify_eth_signature_single_tx",
        start.elapsed()
    );
    Ok(())
}

async fn verify_eth_signature_txs_batch(
    txs: &[SignedZkSyncTx],
<<<<<<< HEAD
    senders: &[Address],
    batch_sign_data: &EthBatchSignData,
    eth_checker: &EthereumChecker<web3::transports::Http>,
=======
    eth_sign_data: &EthSignData,
    eth_checker: &EthereumChecker,
>>>>>>> 9bdf9140
) -> Result<(), TxAddError> {
    let start = Instant::now();
    // Cache for verified senders.
    let mut signers = HashSet::with_capacity(senders.len());
    let old_message = EthBatchSignData::get_old_ethereum_batch_message(txs.iter().map(|tx| &tx.tx));
    // For every sender check whether there exists at least one signature that matches it.
    for sender in senders {
        if signers.contains(sender) {
            continue;
        }
        // All possible signers are cached already and this sender didn't match any of them.
        if signers.len() == batch_sign_data.signatures.len() {
            return Err(TxAddError::IncorrectEthSignature);
        }
        // This block will set the `sender_correct` variable to `true` at the first match.
        let mut sender_correct = false;
        for signature in &batch_sign_data.signatures {
            let mut signature_correct = verify_ethereum_signature(
                signature,
                &batch_sign_data.message,
                *sender,
                eth_checker,
            )
            .await;
            if !signature_correct {
                signature_correct = verify_ethereum_signature(
                    signature,
                    old_message.as_slice(),
                    *sender,
                    eth_checker,
                )
                .await;
            }
            if signature_correct {
                signers.insert(sender);
                sender_correct = true;
                break;
            }
        }
        // No signature for this transaction found, return error.
        if !sender_correct {
            return Err(TxAddError::IncorrectEthSignature);
        }
    }
    metrics::histogram!(
        "signature_checker.verify_eth_signature_txs_batch",
        start.elapsed()
    );
    Ok(())
}

/// Verifies the correctness of the ZKSync transaction(s) (including the
/// signature check).
fn verify_tx_correctness(tx: &mut TxVariant) -> Result<(), TxAddError> {
    match tx {
        TxVariant::Tx(tx) => {
            if !tx.tx.check_correctness() {
                return Err(TxAddError::IncorrectTx);
            }
        }
        TxVariant::Batch(batch, _) => {
            if batch.iter_mut().any(|tx| !tx.tx.check_correctness()) {
                return Err(TxAddError::IncorrectTx);
            }
        }
    }
    Ok(())
}

/// Request for the signature check.
#[derive(Debug)]
pub struct VerifyTxSignatureRequest {
    pub tx: TxVariant,
    /// Senders of transactions. This field is needed since for `ForcedExit` account affected by
    /// the transaction and actual sender can be different. Thus, we require request sender to
    /// perform a database query and fetch actual addresses if necessary.
    pub senders: Vec<Address>,
    /// Resolved tokens might be used to obtain old-formatted 2-FA messages.
    /// Needed for backwards compatibility.
    pub tokens: Vec<Token>,
    /// Channel for sending the check response.
    pub response: oneshot::Sender<Result<VerifiedTx, TxAddError>>,
}

/// Main routine of the concurrent signature checker.
/// See the module documentation for details.
pub fn start_sign_checker_detached(
    config: ZkSyncConfig,
    input: mpsc::Receiver<VerifyTxSignatureRequest>,
    panic_notify: mpsc::Sender<bool>,
) {
    let client = EthereumGateway::from_config(&config);
    let eth_checker = EthereumChecker::new(client);

    /// Main signature check requests handler.
    /// Basically it receives the requests through the channel and verifies signatures,
    /// notifying the request sender about the check result.
    async fn checker_routine(
        handle: Handle,
        mut input: mpsc::Receiver<VerifyTxSignatureRequest>,
        eth_checker: EthereumChecker,
    ) {
        while let Some(mut request) = input.next().await {
            let eth_checker = eth_checker.clone();
            handle.spawn(async move {
                let resp = VerifiedTx::verify(&mut request, &eth_checker).await;

                request.response.send(resp).unwrap_or_default();
            });
        }
    }

    std::thread::Builder::new()
        .name("Signature checker thread".to_string())
        .spawn(move || {
            let _panic_sentinel = ThreadPanicNotify(panic_notify.clone());

            let mut runtime = Builder::new()
                .enable_all()
                .threaded_scheduler()
                .build()
                .expect("failed to build runtime for signature processor");
            let handle = runtime.handle().clone();
            runtime.block_on(checker_routine(handle, input, eth_checker));
        })
        .expect("failed to start signature checker thread");
}<|MERGE_RESOLUTION|>--- conflicted
+++ resolved
@@ -15,7 +15,6 @@
 };
 use tokio::runtime::{Builder, Handle};
 // Workspace uses
-<<<<<<< HEAD
 use zksync_types::{
     tx::{EthBatchSignData, TxEthSignature},
     Address, SignedZkSyncTx, Token, ZkSyncTx,
@@ -23,16 +22,9 @@
 // Local uses
 use crate::{eth_checker::EthereumChecker, tx_error::TxAddError};
 use zksync_config::ZkSyncConfig;
-=======
-use zksync_config::ZkSyncConfig;
-use zksync_eth_client::ethereum_gateway::EthereumGateway;
+use zksync_eth_client::EthereumGateway;
 use zksync_types::tx::EthSignData;
-use zksync_types::{tx::TxEthSignature, SignedZkSyncTx, ZkSyncTx};
->>>>>>> 9bdf9140
 use zksync_utils::panic_notify::ThreadPanicNotify;
-
-// Local uses
-use crate::{eth_checker::EthereumChecker, tx_error::TxAddError};
 
 /// `TxVariant` is used to form a verify request. It is possible to wrap
 /// either a single transaction, or the transaction batch.
@@ -126,7 +118,7 @@
     eth_signature: &TxEthSignature,
     message: &[u8],
     sender_address: Address,
-    eth_checker: &EthereumChecker<web3::transports::Http>,
+    eth_checker: &EthereumChecker,
 ) -> bool {
     let signer_account = match eth_signature {
         TxEthSignature::EthereumSignature(packed_signature) => {
@@ -147,13 +139,7 @@
 
 async fn verify_eth_signature_single_tx(
     tx: &SignedZkSyncTx,
-<<<<<<< HEAD
-    sender_address: Address,
-    token: Token,
-    eth_checker: &EthereumChecker<web3::transports::Http>,
-=======
     eth_checker: &EthereumChecker,
->>>>>>> 9bdf9140
 ) -> Result<(), TxAddError> {
     let start = Instant::now();
     // Check if the tx is a `ChangePubKey` operation without an Ethereum signature.
@@ -207,14 +193,8 @@
 
 async fn verify_eth_signature_txs_batch(
     txs: &[SignedZkSyncTx],
-<<<<<<< HEAD
-    senders: &[Address],
-    batch_sign_data: &EthBatchSignData,
-    eth_checker: &EthereumChecker<web3::transports::Http>,
-=======
     eth_sign_data: &EthSignData,
     eth_checker: &EthereumChecker,
->>>>>>> 9bdf9140
 ) -> Result<(), TxAddError> {
     let start = Instant::now();
     // Cache for verified senders.
