use crate::params;

use crate::franklin_crypto::bellman::pairing::ff::{Field, PrimeField};
use crate::franklin_crypto::bellman::pairing::Engine;

use crate::franklin_crypto::bellman::pairing::bn256::{Bn256, Fr};
use crate::franklin_crypto::rescue::RescueEngine;
use crate::merkle_tree::hasher::Hasher;
use crate::merkle_tree::{RescueHasher, SparseMerkleTree};
use crate::primitives::{GetBits, GetBitsFixed};

// pub type CircuitAccountTree = SparseMerkleTree<CircuitAccount<Bn256>, Fr, PedersenHasher<Bn256>>;
// pub type CircuitBalanceTree = SparseMerkleTree<Balance<Bn256>, Fr, PedersenHasher<Bn256>>;

pub type CircuitAccountTree = SparseMerkleTree<CircuitAccount<Bn256>, Fr, RescueHasher<Bn256>>;
pub type CircuitBalanceTree = SparseMerkleTree<Balance<Bn256>, Fr, RescueHasher<Bn256>>;

#[derive(Clone)]
pub struct CircuitAccount<E: RescueEngine> {
    // pub subtree: SparseMerkleTree<Balance<E>, E::Fr, PedersenHasher<E>>,
    pub subtree: SparseMerkleTree<Balance<E>, E::Fr, RescueHasher<E>>,
    pub nonce: E::Fr,
    pub pub_key_hash: E::Fr,
    pub address: E::Fr,
}

impl<E: RescueEngine> GetBits for CircuitAccount<E> {
    fn get_bits_le(&self) -> Vec<bool> {
        debug_assert_eq!(
            params::FR_BIT_WIDTH,
            E::Fr::NUM_BITS as usize,
            "FR bit width is not equal to field bit width"
        );
        let mut leaf_content = Vec::new();

        leaf_content.extend(self.nonce.get_bits_le_fixed(params::NONCE_BIT_WIDTH)); //32
        leaf_content.extend(
            self.pub_key_hash
                .get_bits_le_fixed(params::NEW_PUBKEY_HASH_WIDTH), //160
        );
        leaf_content.extend(
            self.address.get_bits_le_fixed(params::ADDRESS_WIDTH), //160
        );

        // calculate hash of the subroot using algebraic hash
        let state_root = self.get_state_root();

        // let mut balance_root_bits = self
        //     .subtree
        //     .root_hash()
        //     .get_bits_le_fixed(params::FR_BIT_WIDTH);

        // balance_root_bits.resize(params::FR_BIT_WIDTH_PADDED, false); //256

        // // In future some other subtree can be added here instead of the empty hash.
        // let state_root_bits = vec![false; params::FR_BIT_WIDTH_PADDED];

        // let mut subtree_hash_input_bits = Vec::with_capacity(params::FR_BIT_WIDTH_PADDED * 2);
        // subtree_hash_input_bits.extend(balance_root_bits.into_iter());
        // subtree_hash_input_bits.extend(state_root_bits.into_iter());

        // // let root_hash = self.subtree.root_hash();
        // // let state_padding = E::Fr::zero();

        // let mut state_tree_hash_bits = self
        //     .subtree
        //     .hasher
        //     .hash_bits(subtree_hash_input_bits.into_iter())
        //     .get_bits_le_fixed(params::FR_BIT_WIDTH);

        // state_tree_hash_bits.resize(params::FR_BIT_WIDTH_PADDED, false);

        let mut state_tree_hash_bits = state_root.get_bits_le_fixed(params::FR_BIT_WIDTH);
        state_tree_hash_bits.resize(params::FR_BIT_WIDTH_PADDED, false);

        leaf_content.extend(state_tree_hash_bits.into_iter());

        assert_eq!(
            leaf_content.len(),
            params::LEAF_DATA_BIT_WIDTH,
            "Account bit width mismatch"
        );

        leaf_content
    }
}

<<<<<<< HEAD
impl<E: RescueEngine> CircuitAccount<E> {
    // //we temporary pass it as repr. TODO: return Fr, when we could provide proper trait bound
    // pub fn empty_balances_root_hash() -> Vec<u8> {
    //     let balances_smt = CircuitBalanceTree::new(params::BALANCE_TREE_DEPTH as u32);
    //     let mut tmp = [0u8; 32];
    //     balances_smt
    //         .root_hash()
    //         .into_repr()
    //         .write_be(&mut tmp[..])
    //         .unwrap();
    //     tmp.to_vec()
    // }

    fn get_state_root(&self) -> E::Fr {
        let balance_root = self.subtree.root_hash();

        let state_root_padding = E::Fr::zero();

        self.subtree
            .hasher
            .hash_elements(vec![balance_root, state_root_padding])
=======
impl<E: JubjubEngine> CircuitAccount<E> {
    //we temporary pass it as repr. TODO: return Fr, when we could provide proper trait bound
    pub fn empty_balances_root_hash() -> Vec<u8> {
        let balances_smt = CircuitBalanceTree::new(params::BALANCE_TREE_DEPTH);
        let mut tmp = [0u8; 32];
        balances_smt
            .root_hash()
            .into_repr()
            .write_be(&mut tmp[..])
            .unwrap();
        tmp.to_vec()
>>>>>>> 4f4e5e42
    }
}

impl std::default::Default for CircuitAccount<Bn256> {
    //default should be changed: since subtree_root_hash is not zero for all zero balances and subaccounts
    fn default() -> Self {
        Self {
            nonce: Fr::zero(),
            pub_key_hash: Fr::zero(),
            address: Fr::zero(),
            subtree: SparseMerkleTree::new(params::BALANCE_TREE_DEPTH),
        }
    }
}
#[derive(Clone, Debug)]
pub struct Balance<E: Engine> {
    pub value: E::Fr,
}

impl<E: Engine> GetBits for Balance<E> {
    fn get_bits_le(&self) -> Vec<bool> {
        let mut leaf_content = Vec::new();
        leaf_content.extend(self.value.get_bits_le_fixed(params::BALANCE_BIT_WIDTH));
        assert!(
            params::BALANCE_BIT_WIDTH < E::Fr::CAPACITY as usize,
            "due to algebraic nature of the hash we should not overflow the capacity"
        );

        leaf_content
    }
}

impl<E: Engine> std::default::Default for Balance<E> {
    //default should be changed: since subtree_root_hash is not zero for all zero balances and subaccounts
    fn default() -> Self {
        Self {
            value: E::Fr::zero(),
        }
    }
}<|MERGE_RESOLUTION|>--- conflicted
+++ resolved
@@ -85,7 +85,6 @@
     }
 }
 
-<<<<<<< HEAD
 impl<E: RescueEngine> CircuitAccount<E> {
     // //we temporary pass it as repr. TODO: return Fr, when we could provide proper trait bound
     // pub fn empty_balances_root_hash() -> Vec<u8> {
@@ -107,19 +106,6 @@
         self.subtree
             .hasher
             .hash_elements(vec![balance_root, state_root_padding])
-=======
-impl<E: JubjubEngine> CircuitAccount<E> {
-    //we temporary pass it as repr. TODO: return Fr, when we could provide proper trait bound
-    pub fn empty_balances_root_hash() -> Vec<u8> {
-        let balances_smt = CircuitBalanceTree::new(params::BALANCE_TREE_DEPTH);
-        let mut tmp = [0u8; 32];
-        balances_smt
-            .root_hash()
-            .into_repr()
-            .write_be(&mut tmp[..])
-            .unwrap();
-        tmp.to_vec()
->>>>>>> 4f4e5e42
     }
 }
 
