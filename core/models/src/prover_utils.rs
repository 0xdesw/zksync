--- conflicted
+++ resolved
@@ -65,13 +65,7 @@
 
 pub fn get_keys_root_dir() -> PathBuf {
     let mut out_dir = PathBuf::new();
-<<<<<<< HEAD
-    if let Ok(zksync_home) = std::env::var("ZKSYNC_HOME") {
-        out_dir.push(zksync_home);
-    }
-=======
     out_dir.push(&std::env::var("ZKSYNC_HOME").unwrap_or_else(|_| "/".to_owned()));
->>>>>>> be9d733c
     out_dir.push(&std::env::var("KEY_DIR").expect("KEY_DIR not set"));
     out_dir.push(&format!("account-{}", crate::params::account_tree_depth()));
     out_dir
