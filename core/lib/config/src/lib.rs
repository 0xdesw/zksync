--- conflicted
+++ resolved
@@ -47,10 +47,10 @@
 pub struct EthClientOptions {
     pub chain_id: u8,
     pub gas_price_factor: f64,
-    pub operator_commit_eth_addr: H160,
+    pub operator_commit_eth_addr: Address,
     pub operator_private_key: Option<H256>,
     pub web3_url: String,
-    pub contract_eth_addr: H160,
+    pub contract_eth_addr: Address,
 }
 
 impl EthClientOptions {
@@ -203,9 +203,7 @@
     pub core_server_address: SocketAddr,
     pub core_server_url: String,
     pub api_requests_caches_size: usize,
-    pub token_price_source: TokenPriceSource,
     /// Fee increase coefficient for fast processing of withdrawal.
-    pub ticker_fast_processing_coeff: f64,
     pub forced_exit_minimum_account_age: Duration,
     pub enforce_pubkey_change_fee: bool,
 }
@@ -226,8 +224,6 @@
             core_server_address: addr_from_port(parse_env("PRIVATE_CORE_SERVER_PORT")),
             core_server_url: parse_env("PRIVATE_CORE_SERVER_URL"),
             api_requests_caches_size: parse_env("API_REQUESTS_CACHES_SIZE"),
-            token_price_source: TokenPriceSource::from_env(),
-            ticker_fast_processing_coeff: parse_env("TICKER_FAST_PROCESSING_COEFF"),
             forced_exit_minimum_account_age,
             enforce_pubkey_change_fee: parse_env_if_exists("ENFORCE_PUBKEY_CHANGE_FEE")
                 .unwrap_or(true),
@@ -239,20 +235,9 @@
 pub struct ConfigurationOptions {
     pub web3_url: String,
     pub genesis_tx_hash: H256,
-<<<<<<< HEAD
-    pub contract_eth_addr: H160,
-    pub governance_eth_addr: H160,
-    pub operator_fee_eth_addr: H160,
-=======
     pub contract_eth_addr: Address,
     pub governance_eth_addr: Address,
     pub operator_fee_eth_addr: Address,
-    pub operator_commit_eth_addr: Address,
-    pub operator_private_key: Option<H256>,
-    pub chain_id: u8,
-    pub gas_price_factor: f64,
-    pub prover_server_address: SocketAddr,
->>>>>>> e732e6fb
     pub confirmations_for_eth_event: u64,
     pub available_block_chunk_sizes: Vec<usize>,
     pub max_number_of_withdrawals_per_block: usize,
@@ -260,12 +245,6 @@
     pub eth_network: String,
     pub miniblock_timings: MiniblockTimings,
     pub prometheus_export_port: u16,
-<<<<<<< HEAD
-=======
-    pub witness_generators: usize,
-    pub forced_exit_minimum_account_age: Duration,
-    pub enforce_pubkey_change_fee: bool,
->>>>>>> e732e6fb
 }
 
 impl ConfigurationOptions {
@@ -295,13 +274,6 @@
             eth_network: parse_env("ETH_NETWORK"),
             miniblock_timings: MiniblockTimings::from_env(),
             prometheus_export_port: parse_env("PROMETHEUS_EXPORT_PORT"),
-<<<<<<< HEAD
-=======
-            witness_generators: parse_env("WITNESS_GENERATORS"),
-            forced_exit_minimum_account_age,
-            enforce_pubkey_change_fee: parse_env_if_exists("ENFORCE_PUBKEY_CHANGE_FEE")
-                .unwrap_or(true),
->>>>>>> e732e6fb
         }
     }
 }
