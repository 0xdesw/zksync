--- conflicted
+++ resolved
@@ -19,13 +19,9 @@
 ethabi = "12.0.0"
 web3 = "0.13.0"
 parity-crypto = {version = "0.6.2", features = ["publickey"] }
-async-trait = "0.1"
-hex = "0.4.2"
+hex = "0.4"
+
 log = "0.4"
 anyhow = "1.0"
-<<<<<<< HEAD
-metrics = "0.13.0-alpha.8"
 tokio = { version = "0.2", features = ["full"] }
-=======
-metrics = "0.13.0-alpha.8"
->>>>>>> 27ef734a
+metrics = "0.13.0-alpha.8"