// Built-in deps
use std::time::{Instant, SystemTime, UNIX_EPOCH};
// External imports
use chrono::{DateTime, Utc};
// Workspace imports
use zksync_api_types::v02::{
    block::BlockStatus,
    pagination::{BlockAndTxHash, PaginationDirection, PaginationQuery},
    transaction::Transaction,
};
use zksync_basic_types::{H256, U256};
use zksync_crypto::convert::FeConvert;
use zksync_types::{
    aggregated_operations::AggregatedActionType,
    block::{Block, BlockMetadata, ExecutedOperations, PendingBlock},
    event::block::BlockStatus,
    AccountId, BlockNumber, Fr, ZkSyncOp,
};
// Local imports
use self::records::{
<<<<<<< HEAD
    AccountTreeCache, BlockDetails, BlockTransactionItem, StorageBlock, StorageBlockMetadata,
    StoragePendingBlock, TransactionItem,
=======
    AccountTreeCache, BlockTransactionItem, StorageBlock, StorageBlockDetails,
    StorageBlockMetadata, StoragePendingBlock,
>>>>>>> f6a37ee2
};
use crate::{
    chain::account::records::EthAccountType,
    chain::operations::{
        records::{
            NewExecutedPriorityOperation, NewExecutedTransaction, StoredExecutedPriorityOperation,
            StoredExecutedTransaction,
        },
        OperationsSchema,
    },
    QueryResult, StorageProcessor,
};

pub(crate) mod conversion;
pub mod records;

/// Block schema is a primary sidechain storage controller.
///
/// Besides block getters/setters, it provides an `execute_operation` method,
/// which is essential for the sidechain logic, as it causes the state updates in the chain.
#[derive(Debug)]
pub struct BlockSchema<'a, 'c>(pub &'a mut StorageProcessor<'c>);

impl<'a, 'c> BlockSchema<'a, 'c> {
    /// Given a block, stores its transactions in the database.
    pub async fn save_block_transactions(
        &mut self,
        block_number: BlockNumber,
        operations: Vec<ExecutedOperations>,
    ) -> QueryResult<()> {
        let start = Instant::now();
        let mut transaction = self.0.start_transaction().await?;

        for block_tx in operations.into_iter() {
            match block_tx {
                ExecutedOperations::Tx(tx) => {
                    // Update account type
                    // This method is called in the committer, so account type update takes effect
                    // starting the next miniblock. If the user wishes to send ChangePubKey + another Tx from
                    // CREATE2 account in the same miniblock, they will have to do it in a batch
                    if let Some(ZkSyncOp::ChangePubKeyOffchain(tx)) = &tx.op {
                        let account_type = if matches!(&tx.tx.eth_auth_data, Some(auth) if auth.is_create2())
                        {
                            EthAccountType::CREATE2
                        } else {
                            EthAccountType::Owned
                        };
                        transaction
                            .chain()
                            .account_schema()
                            .set_account_type(tx.account_id, account_type)
                            .await?;
                    }
                    // Store the executed operation in the corresponding schema.
                    let new_tx = NewExecutedTransaction::prepare_stored_tx(*tx, block_number);
                    transaction
                        .chain()
                        .operations_schema()
                        .store_executed_tx(new_tx)
                        .await?;
                }
                ExecutedOperations::PriorityOp(prior_op) => {
                    // For priority operation we should only store it in the Operations schema.
                    let new_priority_op = NewExecutedPriorityOperation::prepare_stored_priority_op(
                        *prior_op,
                        block_number,
                    );
                    transaction
                        .chain()
                        .operations_schema()
                        .store_executed_priority_op(new_priority_op)
                        .await?;
                }
            }
        }

        transaction.commit().await?;
        metrics::histogram!("sql.chain.block.save_block_transactions", start.elapsed());
        Ok(())
    }

    // Helper method for retrieving blocks from the database.
    async fn get_storage_block(&mut self, block: BlockNumber) -> QueryResult<Option<StorageBlock>> {
        let start = Instant::now();
        let block = sqlx::query_as!(
            StorageBlock,
            "SELECT * FROM blocks WHERE number = $1",
            i64::from(*block)
        )
        .fetch_optional(self.0.conn())
        .await?;

        metrics::histogram!("sql.chain.block.get_storage_block", start.elapsed());

        Ok(block)
    }

    /// Given the block number, attempts to retrieve it from the database.
    /// Returns `None` if the block with provided number does not exist yet.
    pub async fn get_block(&mut self, block: BlockNumber) -> QueryResult<Option<Block>> {
        let start = Instant::now();
        // Load block header.
        let stored_block = if let Some(block) = self.get_storage_block(block).await? {
            block
        } else {
            return Ok(None);
        };

        // Load transactions for this block.
        let block_transactions = self.get_block_executed_ops(block).await?;

        // Encode the root hash as `0xFF..FF`.
        let new_root_hash =
            FeConvert::from_bytes(&stored_block.root_hash).expect("Unparsable root hash");

        let commitment = H256::from_slice(&stored_block.commitment);
        // Return the obtained block in the expected format.
        let result = Some(Block::new(
            block,
            new_root_hash,
            AccountId(stored_block.fee_account_id as u32),
            block_transactions,
            (
                stored_block.unprocessed_prior_op_before as u64,
                stored_block.unprocessed_prior_op_after as u64,
            ),
            stored_block.block_size as usize,
            U256::from(stored_block.commit_gas_limit as u64),
            U256::from(stored_block.verify_gas_limit as u64),
            commitment,
            stored_block.timestamp.unwrap_or_default() as u64,
        ));

        metrics::histogram!("sql.chain.block.get_block", start.elapsed());

        Ok(result)
    }

    /// Given the block number, attempts to get metadata related to block.
    /// Returns `None` if not found.
    pub async fn get_block_metadata(
        &mut self,
        block: BlockNumber,
    ) -> QueryResult<Option<BlockMetadata>> {
        let start = Instant::now();

        let db_result = sqlx::query_as!(
            StorageBlockMetadata,
            "SELECT * FROM block_metadata WHERE block_number = $1",
            i64::from(*block)
        )
        .fetch_optional(self.0.conn())
        .await?;

        metrics::histogram!("sql.chain.block.get_block_metadata", start.elapsed());

        let result = db_result.map(|md| BlockMetadata {
            fast_processing: md.fast_processing,
        });

        Ok(result)
    }

    /// Same as `get_block_executed_ops`, but returns a vector of `ZkSyncOp` instead
    /// of `ExecutedOperations`.
    pub async fn get_block_operations(&mut self, block: BlockNumber) -> QueryResult<Vec<ZkSyncOp>> {
        let start = Instant::now();
        let executed_ops = self.get_block_executed_ops(block).await?;
        let result = executed_ops
            .into_iter()
            .filter_map(|exec_op| match exec_op {
                ExecutedOperations::Tx(tx) => tx.op,
                ExecutedOperations::PriorityOp(priorop) => Some(priorop.op),
            })
            .collect();
        metrics::histogram!("sql.chain.block.get_block_operations", start.elapsed());
        Ok(result)
    }

    /// Retrieves both L1 and L2 operations stored in the block with the given number.
    pub async fn get_block_transactions(
        &mut self,
        block: BlockNumber,
    ) -> QueryResult<Vec<BlockTransactionItem>> {
        let start = Instant::now();
        let block_txs = sqlx::query_as!(
            BlockTransactionItem,
            r#"
                WITH transactions AS (
                    SELECT
                        '0x' || encode(tx_hash, 'hex') as tx_hash,
                        tx as op,
                        block_number,
                        success,
                        fail_reason,
                        created_at
                    FROM executed_transactions
                    WHERE block_number = $1
                ), priority_ops AS (
                    SELECT
                        '0x' || encode(eth_hash, 'hex') as tx_hash,
                        operation as op,
                        block_number,
                        true as success,
                        Null as fail_reason,
                        created_at
                    FROM executed_priority_operations
                    WHERE block_number = $1
                ), everything AS (
                    SELECT * FROM transactions
                    UNION ALL
                    SELECT * FROM priority_ops
                )
                SELECT
                    tx_hash as "tx_hash!",
                    block_number as "block_number!",
                    op as "op!",
                    success as "success!",
                    fail_reason as "fail_reason?",
                    created_at as "created_at!"
                FROM everything
                ORDER BY created_at DESC
            "#,
            i64::from(*block)
        )
        .fetch_all(self.0.conn())
        .await?;

        metrics::histogram!("sql.chain.block.get_block_transactions", start.elapsed());
        Ok(block_txs)
    }

    /// Given the block number, loads all the operations that were executed in that block.
    pub async fn get_block_executed_ops(
        &mut self,
        block: BlockNumber,
    ) -> QueryResult<Vec<ExecutedOperations>> {
        let start = Instant::now();
        let mut executed_operations = Vec::new();

        // Load both executed transactions and executed priority operations
        // from the database.
        let (executed_ops, executed_priority_ops) = {
            let executed_ops = sqlx::query_as!(
                StoredExecutedTransaction,
                "SELECT * FROM executed_transactions WHERE block_number = $1",
                i64::from(*block)
            )
            .fetch_all(self.0.conn())
            .await?;

            let executed_priority_ops = sqlx::query_as!(
                StoredExecutedPriorityOperation,
                "SELECT * FROM executed_priority_operations WHERE block_number = $1",
                i64::from(*block)
            )
            .fetch_all(self.0.conn())
            .await?;

            (executed_ops, executed_priority_ops)
        };

        // Transform executed operations to be `ExecutedOperations`.
        let executed_ops = executed_ops
            .into_iter()
            .filter_map(|stored_exec| stored_exec.into_executed_tx().ok())
            .map(|tx| ExecutedOperations::Tx(Box::new(tx)));
        executed_operations.extend(executed_ops);

        // Transform executed priority operations to be `ExecutedOperations`.
        let executed_priority_ops = executed_priority_ops
            .into_iter()
            .map(|op| ExecutedOperations::PriorityOp(Box::new(op.into_executed())));
        executed_operations.extend(executed_priority_ops);

        // Sort the operations, so all the failed operations will be at the very end
        // of the list.
        executed_operations.sort_by_key(|exec_op| {
            match exec_op {
                ExecutedOperations::Tx(tx) => {
                    if let Some(idx) = tx.block_index {
                        idx
                    } else {
                        // failed operations are at the end.
                        u32::MAX
                    }
                }
                ExecutedOperations::PriorityOp(op) => op.block_index,
            }
        });

        metrics::histogram!("sql.chain.block.get_block_executed_ops", start.elapsed());
        Ok(executed_operations)
    }

    /// Loads the block headers for the given amount of blocks in the descending order.
    pub async fn load_block_range_desc(
        &mut self,
        max_block: BlockNumber,
        limit: u32,
    ) -> QueryResult<Vec<StorageBlockDetails>> {
        let start = Instant::now();
        // This query does the following:
        // - joins the `operations` and `eth_tx_hashes` (using the intermediate `eth_ops_binding` table)
        //   tables to collect the data:
        //   block number, ethereum transaction hash, action type and action creation timestamp;
        // - joins the `blocks` table with result of the join twice: once for committed operations
        //   and verified operations;
        // - collects the {limit} blocks in the descending order with the data gathered above.
        let details = sqlx::query_as!(
            StorageBlockDetails,
            r#"
            WITH aggr_comm AS (
                SELECT 
                    aggregate_operations.created_at, 
                    eth_operations.final_hash, 
                    commit_aggregated_blocks_binding.block_number 
                FROM aggregate_operations
                    INNER JOIN commit_aggregated_blocks_binding ON aggregate_operations.id = commit_aggregated_blocks_binding.op_id
                    INNER JOIN eth_aggregated_ops_binding ON aggregate_operations.id = eth_aggregated_ops_binding.op_id
                    INNER JOIN eth_operations ON eth_operations.id = eth_aggregated_ops_binding.eth_op_id
                WHERE aggregate_operations.confirmed = true 
            ),
            aggr_exec as (
                 SELECT 
                    aggregate_operations.created_at, 
                    eth_operations.final_hash, 
                    execute_aggregated_blocks_binding.block_number 
                FROM aggregate_operations
                    INNER JOIN execute_aggregated_blocks_binding ON aggregate_operations.id = execute_aggregated_blocks_binding.op_id
                    INNER JOIN eth_aggregated_ops_binding ON aggregate_operations.id = eth_aggregated_ops_binding.op_id
                    INNER JOIN eth_operations ON eth_operations.id = eth_aggregated_ops_binding.eth_op_id
                WHERE aggregate_operations.confirmed = true 
            )
            SELECT
                blocks.number AS "block_number!",
                blocks.root_hash AS "new_state_root!",
                blocks.block_size AS "block_size!",
                committed.final_hash AS "commit_tx_hash?",
                verified.final_hash AS "verify_tx_hash?",
                committed.created_at AS "committed_at!",
                verified.created_at AS "verified_at?"
            FROM blocks
                     INNER JOIN aggr_comm committed ON blocks.number = committed.block_number
                     LEFT JOIN aggr_exec verified ON blocks.number = verified.block_number
            WHERE
                blocks.number <= $1
            ORDER BY blocks.number DESC
            LIMIT $2;
            "#,
            i64::from(*max_block),
            i64::from(limit)
        ).fetch_all(self.0.conn())
        .await?;

        metrics::histogram!("sql.chain.block.load_block_range", start.elapsed());
        Ok(details)
    }

    /// Loads the block headers for the given amount of blocks in the ascending order.
    pub async fn load_block_range_asc(
        &mut self,
        min_block: BlockNumber,
        limit: u32,
    ) -> QueryResult<Vec<BlockDetails>> {
        let start = Instant::now();
        // This query does the following:
        // - joins the `operations` and `eth_tx_hashes` (using the intermediate `eth_ops_binding` table)
        //   tables to collect the data:
        //   block number, ethereum transaction hash, action type and action creation timestamp;
        // - joins the `blocks` table with result of the join twice: once for committed operations
        //   and verified operations;
        // - collects the {limit} blocks in the ascending order with the data gathered above.
        let details = sqlx::query_as!(
            BlockDetails,
            r#"
            WITH aggr_comm AS (
                SELECT 
                    aggregate_operations.created_at, 
                    eth_operations.final_hash, 
                    commit_aggregated_blocks_binding.block_number 
                FROM aggregate_operations
                    INNER JOIN commit_aggregated_blocks_binding ON aggregate_operations.id = commit_aggregated_blocks_binding.op_id
                    INNER JOIN eth_aggregated_ops_binding ON aggregate_operations.id = eth_aggregated_ops_binding.op_id
                    INNER JOIN eth_operations ON eth_operations.id = eth_aggregated_ops_binding.eth_op_id
                WHERE aggregate_operations.confirmed = true 
            ),
            aggr_exec as (
                 SELECT 
                    aggregate_operations.created_at, 
                    eth_operations.final_hash, 
                    execute_aggregated_blocks_binding.block_number 
                FROM aggregate_operations
                    INNER JOIN execute_aggregated_blocks_binding ON aggregate_operations.id = execute_aggregated_blocks_binding.op_id
                    INNER JOIN eth_aggregated_ops_binding ON aggregate_operations.id = eth_aggregated_ops_binding.op_id
                    INNER JOIN eth_operations ON eth_operations.id = eth_aggregated_ops_binding.eth_op_id
                WHERE aggregate_operations.confirmed = true 
            )
            SELECT
                blocks.number AS "block_number!",
                blocks.root_hash AS "new_state_root!",
                blocks.block_size AS "block_size!",
                committed.final_hash AS "commit_tx_hash?",
                verified.final_hash AS "verify_tx_hash?",
                committed.created_at AS "committed_at!",
                verified.created_at AS "verified_at?"
            FROM blocks
                     INNER JOIN aggr_comm committed ON blocks.number = committed.block_number
                     LEFT JOIN aggr_exec verified ON blocks.number = verified.block_number
            WHERE
                blocks.number >= $1
            ORDER BY blocks.number ASC
            LIMIT $2;
            "#,
            i64::from(*min_block),
            i64::from(limit)
        ).fetch_all(self.0.conn())
        .await?;

        metrics::histogram!("sql.chain.block.load_block_range_asc", start.elapsed());
        Ok(details)
    }

    /// Loads the block headers for the given pagination query
    pub async fn load_block_page(
        &mut self,
        query: &PaginationQuery<BlockNumber>,
    ) -> QueryResult<Vec<BlockDetails>> {
        let details = match query.direction {
            PaginationDirection::Newer => {
                self.load_block_range_asc(query.from, query.limit).await?
            }
            PaginationDirection::Older => {
                self.load_block_range_desc(query.from, query.limit).await?
            }
        };

        Ok(details)
    }

    /// Helper method for `find_block_by_height_or_hash`. It checks whether
    /// provided string can be interpreted like a hash, and if so, returns the
    /// hexadecimal string without prefix.
    fn try_parse_hex(&self, query: &str) -> Option<String> {
        const HASH_STRING_SIZE: usize = 32 * 2; // 32 bytes, 2 symbols per byte.

        if let Some(query) = query.strip_prefix("0x") {
            Some(query.into())
        } else if let Some(query) = query.strip_prefix("sync-bl:") {
            Some(query.into())
        } else if query.len() == HASH_STRING_SIZE && hex::decode(query).is_ok() {
            Some(query.into())
        } else {
            None
        }
    }

    /// Performs a database search with an uncertain query, which can be either of:
    /// - Hash of commit/verify Ethereum transaction for the block.
    /// - The state root hash of the block.
    /// - The number of the block.
    ///
    /// Will return `None` if the query is malformed or there is no block that matches
    /// the query.
    pub async fn find_block_by_height_or_hash(
        &mut self,
        query: String,
    ) -> Option<StorageBlockDetails> {
        let start = Instant::now();
        // If the input looks like hash, add the hash lookup part.
        let hash_bytes = if let Some(hex_query) = self.try_parse_hex(&query) {
            // It must be a hexadecimal value, so unwrap is safe.
            hex::decode(hex_query).unwrap()
        } else {
            // Not a hash, provide an empty vector.
            vec![]
        };

        // If the input can be interpreted as integer, add the block number lookup part.
        let block_number = if let Ok(int_query) = query.parse::<i64>() {
            // let block_lookup = format!("or blocks.number = {}", int_query);
            int_query
        } else {
            // It doesn't look like a number, provide -1 for no match.
            -1i64
        };

        // If input doesn't look like hash or integer, no query
        // should be performed.
        if block_number == -1i64 && hash_bytes.is_empty() {
            return None;
        }

        // This query does the following:
        // - joins the `operations` and `eth_tx_hashes` (using the intermediate `eth_ops_binding` table)
        //   tables to collect the data:
        //   block number, ethereum transaction hash, action type and action creation timestamp;
        // - joins the `blocks` table with result of the join twice: once for committed operations
        //   and verified operations;
        // - takes the only block that satisfies one of the following criteria
        //   + query equals to the ETH commit transaction hash (in form of `0x00{..}00`);
        //   + query equals to the ETH verify transaction hash (in form of `0x00{..}00`);
        //   + query equals to the state hash obtained in the block (in form of `sync-bl:00{..}00`);
        //   + query equals to the number of the block.
        let result = sqlx::query_as!(
            StorageBlockDetails,
            r#"
            WITH aggr_comm AS (
                SELECT 
                    aggregate_operations.created_at, 
                    eth_operations.final_hash, 
                    commit_aggregated_blocks_binding.block_number 
                FROM aggregate_operations
                    INNER JOIN commit_aggregated_blocks_binding ON aggregate_operations.id = commit_aggregated_blocks_binding.op_id
                    INNER JOIN eth_aggregated_ops_binding ON aggregate_operations.id = eth_aggregated_ops_binding.op_id
                    INNER JOIN eth_operations ON eth_operations.id = eth_aggregated_ops_binding.eth_op_id
                WHERE aggregate_operations.confirmed = true 
            ),
            aggr_exec as (
                 SELECT 
                    aggregate_operations.created_at, 
                    eth_operations.final_hash, 
                    execute_aggregated_blocks_binding.block_number 
                FROM aggregate_operations
                    INNER JOIN execute_aggregated_blocks_binding ON aggregate_operations.id = execute_aggregated_blocks_binding.op_id
                    INNER JOIN eth_aggregated_ops_binding ON aggregate_operations.id = eth_aggregated_ops_binding.op_id
                    INNER JOIN eth_operations ON eth_operations.id = eth_aggregated_ops_binding.eth_op_id
                WHERE aggregate_operations.confirmed = true 
            )
            SELECT
                blocks.number AS "block_number!",
                blocks.root_hash AS "new_state_root!",
                blocks.block_size AS "block_size!",
                committed.final_hash AS "commit_tx_hash?",
                verified.final_hash AS "verify_tx_hash?",
                committed.created_at AS "committed_at!",
                verified.created_at AS "verified_at?"
            FROM blocks
                     INNER JOIN aggr_comm committed ON blocks.number = committed.block_number
                     LEFT JOIN aggr_exec verified ON blocks.number = verified.block_number
            WHERE false
                OR committed.final_hash = $1
                OR verified.final_hash = $1
                OR blocks.root_hash = $1
                OR blocks.number = $2
            ORDER BY blocks.number DESC
            LIMIT 1;
            "#,
            hash_bytes,
            block_number
        ).fetch_optional(self.0.conn())
            .await
            .ok()
            .flatten();

        metrics::histogram!(
            "sql.chain.block.find_block_by_height_or_hash",
            start.elapsed()
        );
        result
    }

    /// Returns the number of last block saved to the database.
    pub async fn get_last_saved_block(&mut self) -> QueryResult<BlockNumber> {
        let start = Instant::now();
        let count = sqlx::query!("SELECT MAX(number) FROM blocks")
            .fetch_one(self.0.conn())
            .await?
            .max
            .unwrap_or(0);
        metrics::histogram!("sql.chain.block.get_last_committed_block", start.elapsed());
        Ok(BlockNumber(count as u32))
    }

    /// Returns the number of last block for which an aggregated operation exists.
    pub async fn get_last_committed_block(&mut self) -> QueryResult<BlockNumber> {
        let start = Instant::now();
        let result = OperationsSchema(self.0)
            .get_last_block_by_aggregated_action(AggregatedActionType::CommitBlocks, None)
            .await;
        metrics::histogram!("sql.chain.block.get_last_committed_block", start.elapsed());
        result
    }

    /// Returns the number of last block which commit is confirmed on Ethereum.
    pub async fn get_last_committed_confirmed_block(&mut self) -> QueryResult<BlockNumber> {
        let start = Instant::now();
        let result = OperationsSchema(self.0)
            .get_last_block_by_aggregated_action(AggregatedActionType::CommitBlocks, Some(true))
            .await;
        metrics::histogram!(
            "sql.chain.block.get_last_committed_confirmed_block",
            start.elapsed()
        );
        result
    }

    /// Returns the number of last block for which proof has been created.
    ///
    /// Note: having a proof for the block doesn't mean that state was updated. Chain state
    /// is updated only after corresponding transaction is confirmed on the Ethereum blockchain.
    /// In order to see the last block with updated state, use `get_last_verified_confirmed_block` method.
    pub async fn get_last_verified_block(&mut self) -> QueryResult<BlockNumber> {
        let start = Instant::now();
        let result = OperationsSchema(self.0)
            .get_last_block_by_aggregated_action(AggregatedActionType::ExecuteBlocks, None)
            .await;
        metrics::histogram!("sql.chain.block.get_last_verified_block", start.elapsed());
        result
    }

    /// Returns the number of last block for which proof has been confirmed on Ethereum.
    /// Essentially, it's number of last block for which updates were applied to the chain state.
    pub async fn get_last_verified_confirmed_block(&mut self) -> QueryResult<BlockNumber> {
        let start = Instant::now();
        let result = OperationsSchema(self.0)
            .get_last_block_by_aggregated_action(AggregatedActionType::ExecuteBlocks, Some(true))
            .await;
        metrics::histogram!(
            "sql.chain.block.get_last_verified_confirmed_block",
            start.elapsed()
        );
        result
    }

    /// Helper method for retrieving pending blocks from the database.
    async fn load_storage_pending_block(&mut self) -> QueryResult<Option<StoragePendingBlock>> {
        let start = Instant::now();
        let maybe_block = sqlx::query_as!(
            StoragePendingBlock,
            "SELECT * FROM pending_block
            ORDER BY number DESC
            LIMIT 1"
        )
        .fetch_optional(self.0.conn())
        .await?;
        metrics::histogram!(
            "sql.chain.block.load_storage_pending_block",
            start.elapsed()
        );

        Ok(maybe_block)
    }

    /// Retrieves the latest pending block from the database, if such is present.
    pub async fn load_pending_block(&mut self) -> QueryResult<Option<PendingBlock>> {
        let start = Instant::now();
        let mut transaction = self.0.start_transaction().await?;

        let pending_block_result = BlockSchema(&mut transaction)
            .load_storage_pending_block()
            .await?;

        let block = match pending_block_result {
            Some(block) => block,
            None => return Ok(None),
        };
        // Fill the block that's going to be returned with its operations.
        let executed_ops = BlockSchema(&mut transaction)
            .get_block_executed_ops(BlockNumber(block.number as u32))
            .await?;

        let mut success_operations = Vec::new();
        let mut failed_txs = Vec::new();
        for executed_op in executed_ops {
            match executed_op {
                ExecutedOperations::Tx(tx) if !tx.success => failed_txs.push(*tx),
                _ => success_operations.push(executed_op),
            }
        }

        let previous_block_root_hash = H256::from_slice(&block.previous_root_hash);

        let result = PendingBlock {
            number: BlockNumber(block.number as u32),
            chunks_left: block.chunks_left as usize,
            unprocessed_priority_op_before: block.unprocessed_priority_op_before as u64,
            pending_block_iteration: block.pending_block_iteration as usize,
            success_operations,
            failed_txs,
            previous_block_root_hash,
            timestamp: block.timestamp.unwrap_or_else(|| {
                SystemTime::now()
                    .duration_since(UNIX_EPOCH)
                    .expect("failed to get system time")
                    .as_secs() as i64
            }) as u64,
        };

        transaction.commit().await?;

        metrics::histogram!("sql.chain.block.load_pending_block", start.elapsed());
        Ok(Some(result))
    }

    /// Returns `true` if there is a stored pending block in the database.
    pub async fn pending_block_exists(&mut self) -> QueryResult<bool> {
        let start = Instant::now();
        let result = self.load_storage_pending_block().await?.is_some();

        metrics::histogram!("sql.chain.block.pending_block_exists", start.elapsed());
        Ok(result)
    }

    /// Stores given pending block into the database.
    pub async fn save_pending_block(&mut self, pending_block: PendingBlock) -> QueryResult<()> {
        let start = Instant::now();
        let mut transaction = self.0.start_transaction().await?;

        let storage_block = StoragePendingBlock {
            number: (*pending_block.number).into(),
            chunks_left: pending_block.chunks_left as i64,
            unprocessed_priority_op_before: pending_block.unprocessed_priority_op_before as i64,
            pending_block_iteration: pending_block.pending_block_iteration as i64,
            previous_root_hash: pending_block.previous_block_root_hash.as_bytes().to_vec(),
            timestamp: Some(pending_block.timestamp as i64),
        };

        // Store the pending block header.
        sqlx::query!("
            INSERT INTO pending_block (number, chunks_left, unprocessed_priority_op_before, pending_block_iteration, previous_root_hash, timestamp)
            VALUES ($1, $2, $3, $4, $5, $6)
            ON CONFLICT (number)
            DO UPDATE
              SET chunks_left = $2, unprocessed_priority_op_before = $3, pending_block_iteration = $4, previous_root_hash = $5, timestamp = $6
            ",
            storage_block.number, storage_block.chunks_left, storage_block.unprocessed_priority_op_before, storage_block.pending_block_iteration, storage_block.previous_root_hash,
            storage_block.timestamp
        ).execute(transaction.conn())
        .await?;

        // Store the transactions from the block.
        let executed_transactions = pending_block
            .success_operations
            .into_iter()
            .chain(
                pending_block
                    .failed_txs
                    .into_iter()
                    .map(|tx| ExecutedOperations::Tx(Box::new(tx))),
            )
            .collect();
        BlockSchema(&mut transaction)
            .save_block_transactions(pending_block.number, executed_transactions)
            .await?;

        transaction.commit().await?;
        metrics::histogram!("sql.chain.block.load_pending_block", start.elapsed());

        Ok(())
    }

    /// Returns the number of aggregated operations with the given `action_type` and `is_confirmed` status.
    pub async fn count_aggregated_operations(
        &mut self,
        aggregated_action_type: AggregatedActionType,
        is_confirmed: bool,
    ) -> QueryResult<i64> {
        let start = Instant::now();
        let count = sqlx::query!(
            r#"SELECT count(*) as "count!" FROM aggregate_operations WHERE action_type = $1 AND confirmed = $2"#,
            aggregated_action_type.to_string(),
            is_confirmed
        )
        .fetch_one(self.0.conn())
        .await?
        .count;

        metrics::histogram!("sql.chain.block.count_operations", start.elapsed());
        Ok(count)
    }

    pub async fn save_block(&mut self, block: Block) -> QueryResult<()> {
        let start = Instant::now();
        let mut transaction = self.0.start_transaction().await?;

        let number = i64::from(*block.block_number);
        let root_hash = block.new_root_hash.to_bytes();
        let fee_account_id = i64::from(*block.fee_account);
        let unprocessed_prior_op_before = block.processed_priority_ops.0 as i64;
        let unprocessed_prior_op_after = block.processed_priority_ops.1 as i64;
        let block_size = block.block_chunks_size as i64;
        let commit_gas_limit = block.commit_gas_limit.as_u64() as i64;
        let verify_gas_limit = block.verify_gas_limit.as_u64() as i64;
        let commitment = block.block_commitment.as_bytes().to_vec();
        let timestamp = Some(block.timestamp as i64);

        BlockSchema(&mut transaction)
            .save_block_transactions(block.block_number, block.block_transactions)
            .await?;

        let new_block = StorageBlock {
            number,
            root_hash,
            fee_account_id,
            unprocessed_prior_op_before,
            unprocessed_prior_op_after,
            block_size,
            commit_gas_limit,
            verify_gas_limit,
            commitment,
            timestamp,
        };

        // Remove pending block (as it's now completed).
        sqlx::query!(
            "
            DELETE FROM pending_block WHERE number = $1
            ",
            new_block.number
        )
        .execute(transaction.conn())
        .await?;

        // Save new completed block.
        sqlx::query!("
            INSERT INTO blocks (number, root_hash, fee_account_id, unprocessed_prior_op_before, unprocessed_prior_op_after, block_size, commit_gas_limit, verify_gas_limit, commitment, timestamp)
            VALUES ($1, $2, $3, $4, $5, $6, $7, $8, $9, $10)
            ",
            new_block.number, new_block.root_hash, new_block.fee_account_id, new_block.unprocessed_prior_op_before,
            new_block.unprocessed_prior_op_after, new_block.block_size, new_block.commit_gas_limit, new_block.verify_gas_limit,
            new_block.commitment, new_block.timestamp,
        ).execute(transaction.conn())
        .await?;

        transaction.commit().await?;

        metrics::histogram!("sql.chain.block.save_block", start.elapsed());
        Ok(())
    }

    pub async fn save_block_metadata(
        &mut self,
        block_number: BlockNumber,
        block_metadata: BlockMetadata,
    ) -> QueryResult<()> {
        let start = Instant::now();

        sqlx::query!(
            "
            INSERT INTO block_metadata (block_number, fast_processing)
            VALUES ($1, $2)
            ",
            i64::from(*block_number),
            block_metadata.fast_processing
        )
        .execute(self.0.conn())
        .await?;

        metrics::histogram!("sql.chain.block.save_block_metadata", start.elapsed());
        Ok(())
    }

    /// Stores account tree cache for a block
    pub async fn store_account_tree_cache(
        &mut self,
        block: BlockNumber,
        tree_cache: serde_json::Value,
    ) -> QueryResult<()> {
        let start = Instant::now();
        if *block == 0 {
            return Ok(());
        }

        let tree_cache_str =
            serde_json::to_string(&tree_cache).expect("Failed to serialize Account Tree Cache");
        sqlx::query!(
            "
            INSERT INTO account_tree_cache (block, tree_cache)
            VALUES ($1, $2)
            ",
            *block as i64,
            tree_cache_str,
        )
        .execute(self.0.conn())
        .await?;

        metrics::histogram!("sql.chain.block.store_account_tree_cache", start.elapsed());
        Ok(())
    }

    /// Gets stored account tree cache for a block
    pub async fn get_account_tree_cache(
        &mut self,
    ) -> QueryResult<Option<(BlockNumber, serde_json::Value)>> {
        let start = Instant::now();
        let account_tree_cache = sqlx::query_as!(
            AccountTreeCache,
            "
            SELECT * FROM account_tree_cache
            ORDER BY block DESC
            LIMIT 1
            ",
        )
        .fetch_optional(self.0.conn())
        .await?;

        metrics::histogram!("sql.chain.block.get_account_tree_cache", start.elapsed());
        Ok(account_tree_cache.map(|w| {
            (
                BlockNumber(w.block as u32),
                serde_json::from_str(&w.tree_cache)
                    .expect("Failed to deserialize Account Tree Cache"),
            )
        }))
    }

    /// Gets stored account tree cache for a block
    pub async fn get_account_tree_cache_block(
        &mut self,
        block: BlockNumber,
    ) -> QueryResult<Option<serde_json::Value>> {
        let start = Instant::now();
        let account_tree_cache = sqlx::query_as!(
            AccountTreeCache,
            "
            SELECT * FROM account_tree_cache
            WHERE block = $1
            ",
            *block as i64
        )
        .fetch_optional(self.0.conn())
        .await?;

        metrics::histogram!(
            "sql.chain.block.get_account_tree_cache_block",
            start.elapsed()
        );
        Ok(account_tree_cache.map(|w| {
            serde_json::from_str(&w.tree_cache).expect("Failed to deserialize Account Tree Cache")
        }))
    }

    pub async fn save_genesis_block(&mut self, root_hash: Fr) -> QueryResult<()> {
        let block = Block {
            block_number: BlockNumber(0),
            new_root_hash: root_hash,
            fee_account: AccountId(0),
            block_transactions: Vec::new(),
            processed_priority_ops: (0, 0),
            block_chunks_size: 0,
            commit_gas_limit: 0u32.into(),
            verify_gas_limit: 0u32.into(),
            block_commitment: H256::zero(),
            timestamp: 0,
        };

        Ok(self.save_block(block).await?)
    }

<<<<<<< HEAD
    /// Returns status and last time it was updated of block that exists in `blocks` table.
    pub async fn get_status_and_last_updated_of_existing_block(
        &mut self,
        block_number: BlockNumber,
    ) -> QueryResult<(BlockStatus, DateTime<Utc>)> {
        let mut transaction = self.0.start_transaction().await?;
        let (is_finalized_confirmed, finalized_at) = transaction
            .chain()
            .operations_schema()
            .get_stored_aggregated_operation(block_number, AggregatedActionType::ExecuteBlocks)
            .await
            .map(|operation| (operation.confirmed, operation.created_at))
            .unwrap_or((false, chrono::MIN_DATETIME));
        let result = if is_finalized_confirmed {
            (BlockStatus::Finalized, finalized_at)
        } else {
            let (is_committed_confirmed, committed_at) = transaction
                .chain()
                .operations_schema()
                .get_stored_aggregated_operation(block_number, AggregatedActionType::CommitBlocks)
                .await
                .map(|operation| (operation.confirmed, operation.created_at))
                .unwrap_or((false, chrono::MIN_DATETIME));
            if is_committed_confirmed {
                (BlockStatus::Committed, committed_at)
            } else {
                (BlockStatus::Queued, chrono::MIN_DATETIME)
            }
        };
        transaction.commit().await?;
        Ok(result)
    }

    /// Retrieves both L1 and L2 operations stored in the block for the given pagination query
    pub async fn get_block_transactions_page(
        &mut self,
        query: &PaginationQuery<BlockAndTxHash>,
    ) -> QueryResult<Option<Vec<Transaction>>> {
        let start = Instant::now();
        let mut transaction = self.0.start_transaction().await?;

        let created_at_and_block = transaction
            .chain()
            .operations_ext_schema()
            .get_tx_created_at_and_block_number(query.from.tx_hash)
            .await?;
        let block_txs = if let Some((time_from, block_number)) = created_at_and_block {
            if block_number == query.from.block_number {
                let raw_txs: Vec<TransactionItem> = match query.direction {
                    PaginationDirection::Newer => {
                        sqlx::query_as!(
                            TransactionItem,
                            r#"
                                WITH transactions AS (
                                    SELECT
                                        tx_hash,
                                        tx as op,
                                        block_number,
                                        created_at,
                                        success,
                                        fail_reason,
                                        Null::bytea as eth_hash,
                                        Null::bigint as priority_op_serialid
                                    FROM executed_transactions
                                    WHERE block_number = $1 AND created_at >= $2
                                ), priority_ops AS (
                                    SELECT
                                        tx_hash,
                                        operation as op,
                                        block_number,
                                        created_at,
                                        true as success,
                                        Null as fail_reason,
                                        eth_hash,
                                        priority_op_serialid
                                    FROM executed_priority_operations
                                    WHERE block_number = $1 AND created_at >= $2
                                ), everything AS (
                                    SELECT * FROM transactions
                                    UNION ALL
                                    SELECT * FROM priority_ops
                                )
                                SELECT
                                    tx_hash as "tx_hash!",
                                    block_number as "block_number!",
                                    op as "op!",
                                    created_at as "created_at!",
                                    success as "success!",
                                    fail_reason as "fail_reason?",
                                    eth_hash as "eth_hash?",
                                    priority_op_serialid as "priority_op_serialid?"
                                FROM everything
                                ORDER BY created_at ASC
                                LIMIT $3
                            "#,
                            i64::from(*block_number),
                            time_from,
                            i64::from(query.limit),
                        )
                        .fetch_all(transaction.conn())
                        .await?
                    }
                    PaginationDirection::Older => {
                        sqlx::query_as!(
                            TransactionItem,
                            r#"
                                WITH transactions AS (
                                    SELECT
                                        tx_hash,
                                        tx as op,
                                        block_number,
                                        created_at,
                                        success,
                                        fail_reason,
                                        Null::bytea as eth_hash,
                                        Null::bigint as priority_op_serialid
                                    FROM executed_transactions
                                    WHERE block_number = $1 AND created_at <= $2
                                ), priority_ops AS (
                                    SELECT
                                        tx_hash,
                                        operation as op,
                                        block_number,
                                        created_at,
                                        true as success,
                                        Null as fail_reason,
                                        eth_hash,
                                        priority_op_serialid
                                    FROM executed_priority_operations
                                    WHERE block_number = $1 AND created_at <= $2
                                ), everything AS (
                                    SELECT * FROM transactions
                                    UNION ALL
                                    SELECT * FROM priority_ops
                                )
                                SELECT
                                    tx_hash as "tx_hash!",
                                    block_number as "block_number!",
                                    op as "op!",
                                    created_at as "created_at!",
                                    success as "success!",
                                    fail_reason as "fail_reason?",
                                    eth_hash as "eth_hash?",
                                    priority_op_serialid as "priority_op_serialid?"
                                FROM everything
                                ORDER BY created_at DESC
                                LIMIT $3
                            "#,
                            i64::from(*block_number),
                            time_from,
                            i64::from(query.limit),
                        )
                        .fetch_all(transaction.conn())
                        .await?
                    }
                };
                let block_status = transaction
                    .chain()
                    .block_schema()
                    .get_status_and_last_updated_of_existing_block(block_number)
                    .await?
                    .0;
                let txs: Vec<Transaction> = raw_txs
                    .into_iter()
                    .map(|tx| TransactionItem::transaction_from_item_and_status(tx, block_status))
                    .collect();
                Some(txs)
            } else {
                None
            }
        } else {
            None
        };
        transaction.commit().await?;

        metrics::histogram!(
            "sql.chain.block.get_block_transactions_page",
            start.elapsed()
        );
        Ok(block_txs)
    }

    /// Returns count of both L1 and L2 operations stored in the block
    pub async fn get_block_transactions_count(
        &mut self,
        block_number: BlockNumber,
    ) -> QueryResult<u32> {
        let start = Instant::now();
        let mut transaction = self.0.start_transaction().await?;

        let tx_count = sqlx::query!(
            r#"SELECT count(*) as "count!" FROM executed_transactions WHERE block_number = $1"#,
            i64::from(*block_number)
        )
        .fetch_one(transaction.conn())
        .await?
        .count;
        let priority_op_count = sqlx::query!(
            r#"SELECT count(*) as "count!" FROM executed_priority_operations WHERE block_number = $1"#,
            i64::from(*block_number)
        )
        .fetch_one(transaction.conn())
        .await?
        .count;
        transaction.commit().await?;

        metrics::histogram!(
            "sql.chain.block.get_block_transactions_count",
            start.elapsed()
        );
        Ok((tx_count + priority_op_count) as u32)
=======
    // Removes blocks with number greater than `last_block`
    pub async fn remove_blocks(&mut self, last_block: BlockNumber) -> QueryResult<()> {
        let start = Instant::now();
        let mut transaction = self.0.start_transaction().await?;

        let last_committed_block = transaction
            .chain()
            .block_schema()
            .get_last_committed_block()
            .await?;
        for block_number in *last_block..=*last_committed_block {
            transaction
                .event_schema()
                .store_block_event(BlockNumber(block_number), BlockStatus::Reverted)
                .await?;
        }

        sqlx::query!("DELETE FROM blocks WHERE number > $1", *last_block as i64)
            .execute(transaction.conn())
            .await?;

        transaction.commit().await?;
        metrics::histogram!("sql.chain.block.remove_blocks", start.elapsed());
        Ok(())
    }

    // Removes pending block
    pub async fn remove_pending_block(&mut self) -> QueryResult<()> {
        let start = Instant::now();
        sqlx::query!("DELETE FROM pending_block")
            .execute(self.0.conn())
            .await?;

        metrics::histogram!("sql.chain.block.remove_pending_block", start.elapsed());
        Ok(())
    }

    // Removes account tree cache for blocks with number greater than `last_block`
    pub async fn remove_account_tree_cache(&mut self, last_block: BlockNumber) -> QueryResult<()> {
        let start = Instant::now();
        sqlx::query!(
            "DELETE FROM account_tree_cache WHERE block > $1",
            *last_block as i64
        )
        .execute(self.0.conn())
        .await?;

        metrics::histogram!("sql.chain.block.remove_account_tree_cache", start.elapsed());
        Ok(())
>>>>>>> f6a37ee2
    }
}<|MERGE_RESOLUTION|>--- conflicted
+++ resolved
@@ -4,7 +4,7 @@
 use chrono::{DateTime, Utc};
 // Workspace imports
 use zksync_api_types::v02::{
-    block::BlockStatus,
+    block::BlockStatus as ApiBlockStatus,
     pagination::{BlockAndTxHash, PaginationDirection, PaginationQuery},
     transaction::Transaction,
 };
@@ -18,13 +18,8 @@
 };
 // Local imports
 use self::records::{
-<<<<<<< HEAD
-    AccountTreeCache, BlockDetails, BlockTransactionItem, StorageBlock, StorageBlockMetadata,
-    StoragePendingBlock, TransactionItem,
-=======
     AccountTreeCache, BlockTransactionItem, StorageBlock, StorageBlockDetails,
-    StorageBlockMetadata, StoragePendingBlock,
->>>>>>> f6a37ee2
+    StorageBlockMetadata, StoragePendingBlock, TransactionItem,
 };
 use crate::{
     chain::account::records::EthAccountType,
@@ -389,7 +384,7 @@
         &mut self,
         min_block: BlockNumber,
         limit: u32,
-    ) -> QueryResult<Vec<BlockDetails>> {
+    ) -> QueryResult<Vec<StorageBlockDetails>> {
         let start = Instant::now();
         // This query does the following:
         // - joins the `operations` and `eth_tx_hashes` (using the intermediate `eth_ops_binding` table)
@@ -399,7 +394,7 @@
         //   and verified operations;
         // - collects the {limit} blocks in the ascending order with the data gathered above.
         let details = sqlx::query_as!(
-            BlockDetails,
+            StorageBlockDetails,
             r#"
             WITH aggr_comm AS (
                 SELECT 
@@ -452,7 +447,7 @@
     pub async fn load_block_page(
         &mut self,
         query: &PaginationQuery<BlockNumber>,
-    ) -> QueryResult<Vec<BlockDetails>> {
+    ) -> QueryResult<Vec<StorageBlockDetails>> {
         let details = match query.direction {
             PaginationDirection::Newer => {
                 self.load_block_range_asc(query.from, query.limit).await?
@@ -975,12 +970,11 @@
         Ok(self.save_block(block).await?)
     }
 
-<<<<<<< HEAD
     /// Returns status and last time it was updated of block that exists in `blocks` table.
     pub async fn get_status_and_last_updated_of_existing_block(
         &mut self,
         block_number: BlockNumber,
-    ) -> QueryResult<(BlockStatus, DateTime<Utc>)> {
+    ) -> QueryResult<(ApiBlockStatus, DateTime<Utc>)> {
         let mut transaction = self.0.start_transaction().await?;
         let (is_finalized_confirmed, finalized_at) = transaction
             .chain()
@@ -990,7 +984,7 @@
             .map(|operation| (operation.confirmed, operation.created_at))
             .unwrap_or((false, chrono::MIN_DATETIME));
         let result = if is_finalized_confirmed {
-            (BlockStatus::Finalized, finalized_at)
+            (ApiBlockStatus::Finalized, finalized_at)
         } else {
             let (is_committed_confirmed, committed_at) = transaction
                 .chain()
@@ -1000,9 +994,9 @@
                 .map(|operation| (operation.confirmed, operation.created_at))
                 .unwrap_or((false, chrono::MIN_DATETIME));
             if is_committed_confirmed {
-                (BlockStatus::Committed, committed_at)
+                (ApiBlockStatus::Committed, committed_at)
             } else {
-                (BlockStatus::Queued, chrono::MIN_DATETIME)
+                (ApiBlockStatus::Queued, chrono::MIN_DATETIME)
             }
         };
         transaction.commit().await?;
@@ -1187,7 +1181,8 @@
             start.elapsed()
         );
         Ok((tx_count + priority_op_count) as u32)
-=======
+    }
+
     // Removes blocks with number greater than `last_block`
     pub async fn remove_blocks(&mut self, last_block: BlockNumber) -> QueryResult<()> {
         let start = Instant::now();
@@ -1237,6 +1232,5 @@
 
         metrics::histogram!("sql.chain.block.remove_account_tree_cache", start.elapsed());
         Ok(())
->>>>>>> f6a37ee2
     }
 }