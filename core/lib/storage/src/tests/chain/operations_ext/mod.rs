// Built-in imports
use std::collections::HashMap;
// External imports
// Workspace imports
// Local imports
use zksync_types::{ethereum::OperationType, Action};

use self::setup::TransactionsHistoryTestSetup;
use crate::{
    chain::operations_ext::{
        records::{AccountOpReceiptResponse, AccountTxReceiptResponse},
        SearchDirection,
    },
    test_data::{dummy_ethereum_tx_hash, gen_unique_operation, BLOCK_SIZE_CHUNKS},
    tests::db_test,
    QueryResult, StorageProcessor,
};
use zksync_types::aggregated_operations::AggregatedActionType;

mod setup;

/// Commits the data from the test setup to the database.
async fn commit_schema_data(
    storage: &mut StorageProcessor<'_>,
    setup: &TransactionsHistoryTestSetup,
) -> QueryResult<()> {
    for token in &setup.tokens {
        storage.tokens_schema().store_token(token.clone()).await?;
    }

    for block in &setup.blocks {
        storage
            .chain()
            .block_schema()
            .save_block_transactions(block.block_number, block.block_transactions.clone())
            .await?;
    }

    Ok(())
}

async fn confirm_eth_op(
    storage: &mut StorageProcessor<'_>,
    ethereum_op_id: i64,
    op_type: AggregatedActionType,
) -> QueryResult<()> {
    let eth_tx_hash = dummy_ethereum_tx_hash(ethereum_op_id);
    let response = storage
        .ethereum_schema()
        .save_new_eth_tx(
            op_type,
            Some(ethereum_op_id),
            100,
            100u32.into(),
            Default::default(),
        )
        .await?;
    storage
        .ethereum_schema()
        .add_hash_entry(response.id, &eth_tx_hash)
        .await?;
    storage
        .ethereum_schema()
        .confirm_eth_tx(&eth_tx_hash)
        .await?;

    Ok(())
}

// Make first block committed and verified.
async fn update_blocks_status(storage: &mut StorageProcessor<'_>) -> QueryResult<()> {
    // Required since we use `EthereumSchema` in this test.
    storage.ethereum_schema().initialize_eth_data().await?;
    // Make first block committed.
    let operation = storage
        .chain()
        .block_schema()
        .execute_operation(gen_unique_operation(1, Action::Commit, BLOCK_SIZE_CHUNKS))
        .await?;
    storage
        .chain()
        .state_schema()
        .commit_state_update(1, &[], 0)
        .await?;
    confirm_eth_op(storage, operation.id.unwrap() as i64, OperationType::Commit).await?;

    // Make first block verified.
    let operation = storage
        .chain()
        .block_schema()
        .execute_operation(gen_unique_operation(
            1,
            Action::Verify {
                proof: Default::default(),
            },
            BLOCK_SIZE_CHUNKS,
        ))
        .await?;
    confirm_eth_op(storage, operation.id.unwrap() as i64, OperationType::Verify).await?;

    Ok(())
}

#[derive(Debug, Copy, Clone, PartialEq)]
struct ReceiptRequest {
    block_number: u64,
    block_index: Option<u32>,
    limit: u64,
    direction: SearchDirection,
}

#[derive(Debug, Copy, Clone, PartialEq)]
struct ReceiptLocation {
    block_number: i64,
    block_index: Option<i32>,
}

impl ReceiptLocation {
    fn from_tx(item: AccountTxReceiptResponse) -> Self {
        Self {
            block_number: item.block_number,
            block_index: item.block_index,
        }
    }

    fn from_op(item: AccountOpReceiptResponse) -> Self {
        Self {
            block_number: item.block_number,
            block_index: Some(item.block_index),
        }
    }
}

/// Here we take the account transactions using `get_account_transactions` and
/// check `get_account_transactions_history` to match obtained results.
#[db_test]
async fn get_account_transactions_history(mut storage: StorageProcessor<'_>) -> QueryResult<()> {
    let mut setup = TransactionsHistoryTestSetup::new();
    setup.add_block(1);

    let from_account_address_string = format!("{:?}", setup.from_zksync_account.address);
    let to_account_address_string = format!("{:?}", setup.to_zksync_account.address);

    let expected_behavior = {
        let mut expected_behavior = HashMap::new();
        expected_behavior.insert(
            "Deposit",
            (
                Some(from_account_address_string.as_str()),
                Some(to_account_address_string.as_str()),
                Some(setup.tokens[0].symbol.clone()),
                Some(setup.amount.to_string()),
            ),
        );
        expected_behavior.insert(
            "Transfer",
            (
                Some(from_account_address_string.as_str()),
                Some(to_account_address_string.as_str()),
                Some(setup.tokens[1].symbol.clone()),
                Some(setup.amount.to_string()),
            ),
        );
        expected_behavior.insert(
            "Withdraw",
            (
                Some(from_account_address_string.as_str()),
                Some(to_account_address_string.as_str()),
                Some(setup.tokens[2].symbol.clone()),
                Some(setup.amount.to_string()),
            ),
        );
        expected_behavior
    };

    // execute_operation
    commit_schema_data(&mut storage, &setup).await?;

    let from_history = storage
        .chain()
        .operations_ext_schema()
        .get_account_transactions_history(&setup.from_zksync_account.address, 0, 10)
        .await?;

    for tx in &from_history {
        let tx_type: &str = tx.tx["type"].as_str().expect("no tx_type");

        assert!(tx.hash.is_some());

        if let Some((from, to, token, amount)) = expected_behavior.get(tx_type) {
            let tx_info = match tx_type {
                "Deposit" | "FullExit" => tx.tx["priority_op"].clone(),
                _ => tx.tx.clone(),
            };
            let tx_from_addr = tx_info["from"].as_str();
            let tx_to_addr = tx_info["to"].as_str();
            let tx_token = tx_info["token"].as_str().map(String::from);
            let tx_amount = tx_info["amount"].as_str().map(String::from);

            assert_eq!(tx_from_addr, *from);
            assert_eq!(tx_to_addr, *to);
            assert_eq!(tx_token, *token);
            assert_eq!(tx_amount, *amount);
        }
    }

    let to_history = storage
        .chain()
        .operations_ext_schema()
        .get_account_transactions_history(&setup.to_zksync_account.address, 0, 10)
        .await?;

    assert_eq!(from_history.len(), 7);
    assert_eq!(to_history.len(), 4);

    Ok(())
}

/// Checks that all the transactions related to account address can be loaded
/// with the `get_account_transactions_history_from` method and the result will
/// be the same as if it'll be gotten via `get_account_transactions_history`.
#[db_test]
async fn get_account_transactions_history_from(
    mut storage: StorageProcessor<'_>,
) -> QueryResult<()> {
    let mut setup = TransactionsHistoryTestSetup::new();
    setup.add_block(1);
    setup.add_block(2);

    let block_size = setup.blocks[0].block_transactions.len() as u64;

    let txs_from = 7; // Amount of transactions related to "from" account.
    let txs_to = 4;

    // execute_operation
    commit_schema_data(&mut storage, &setup).await?;

    let test_vector = vec![
        // Go back from the second block and fetch all the txs of the first block.
        (1, 1, 2, 0, SearchDirection::Older),
        // Go back from the third block and fetch all the txs of the second block.
        (0, 1, 3, 0, SearchDirection::Older),
        // Go back from the third block and fetch all the txs of the first two blocks.
        (0, 2, 3, 0, SearchDirection::Older),
        // Load all the transactions newer than genesis.
        (0, 2, 0, 0, SearchDirection::Newer),
        // Load all the transactions newer than the last tx of the first block.
        (0, 1, 1, block_size, SearchDirection::Newer),
    ];

    for (start_block, n_blocks, block_id, tx_id, direction) in test_vector {
        let offset_from = start_block * txs_from;
        let limit_from = n_blocks * txs_from;
        let offset_to = start_block * txs_to;
        let limit_to = n_blocks * txs_to;

        let expected_from_history = storage
            .chain()
            .operations_ext_schema()
            .get_account_transactions_history(
                &setup.from_zksync_account.address,
                offset_from,
                limit_from,
            )
            .await?;
        let expected_to_history = storage
            .chain()
            .operations_ext_schema()
            .get_account_transactions_history(&setup.to_zksync_account.address, offset_to, limit_to)
            .await?;

        let from_history = storage
            .chain()
            .operations_ext_schema()
            .get_account_transactions_history_from(
                &setup.from_zksync_account.address,
                (block_id, tx_id),
                direction,
                limit_from,
            )
            .await?;
        let to_history = storage
            .chain()
            .operations_ext_schema()
            .get_account_transactions_history_from(
                &setup.to_zksync_account.address,
                (block_id, tx_id),
                direction,
                limit_to,
            )
            .await?;

        assert_eq!(
            from_history, expected_from_history,
            "Assertion 'from' failed for the following input: \
                [ offset {}, limit: {}, block_id: {}, tx_id: {}, direction: {:?} ]",
            offset_from, limit_from, block_id, tx_id, direction
        );
        assert_eq!(
            to_history, expected_to_history,
            "Assertion 'to' failed for the following input: \
                [ offset {}, limit: {}, block_id: {}, tx_id: {}, direction: {:?} ]",
            offset_to, limit_to, block_id, tx_id, direction
        );
    }

    Ok(())
}

/// Checks that all the transaction receipts related to account address can be loaded
/// with the `get_account_transactions_receipts` method and the result will be
/// same as expected.
#[db_test]
async fn get_account_transactions_receipts(mut storage: StorageProcessor<'_>) -> QueryResult<()> {
<<<<<<< HEAD
    todo!()
    // let mut setup = TransactionsHistoryTestSetup::new();
    // setup.add_block(1);
    // setup.add_block_with_rejected_op(2);
    //
    // // execute_operation
    // commit_schema_data(&mut storage, &setup).await?;
    //
    // let address = setup.from_zksync_account.address;
    // let test_data = vec![
    //     (
    //         "Get first five transactions.",
    //         ReceiptRequest {
    //             block_number: 0,
    //             block_index: 0,
    //             direction: SearchDirection::Newer,
    //             limit: 5,
    //         },
    //         vec![
    //             ReceiptLocation {
    //                 block_number: 1,
    //                 block_index: Some(1),
    //             },
    //             ReceiptLocation {
    //                 block_number: 1,
    //                 block_index: Some(2),
    //             },
    //             ReceiptLocation {
    //                 block_number: 1,
    //                 block_index: Some(3),
    //             },
    //             ReceiptLocation {
    //                 block_number: 1,
    //                 block_index: Some(4),
    //             },
    //             ReceiptLocation {
    //                 block_number: 1,
    //                 block_index: Some(5),
    //             },
    //         ],
    //     ),
    //     (
    //         "Get a single transaction. (newer)",
    //         ReceiptRequest {
    //             block_number: 1,
    //             block_index: 2,
    //             direction: SearchDirection::Newer,
    //             limit: 1,
    //         },
    //         vec![ReceiptLocation {
    //             block_number: 1,
    //             block_index: Some(2),
    //         }],
    //     ),
    //     (
    //         "Get a failed transaction. (newer)",
    //         ReceiptRequest {
    //             block_number: 2,
    //             block_index: 0,
    //             direction: SearchDirection::Newer,
    //             limit: 1,
    //         },
    //         vec![ReceiptLocation {
    //             block_number: 2,
    //             block_index: None,
    //         }],
    //     ),
    //     (
    //         "Get some transations from the next block.",
    //         ReceiptRequest {
    //             block_number: 1,
    //             block_index: 100,
    //             direction: SearchDirection::Newer,
    //             limit: 5,
    //         },
    //         vec![
    //             ReceiptLocation {
    //                 block_number: 2,
    //                 block_index: None,
    //             },
    //             ReceiptLocation {
    //                 block_number: 2,
    //                 block_index: Some(1),
    //             },
    //             ReceiptLocation {
    //                 block_number: 2,
    //                 block_index: Some(2),
    //             },
    //             ReceiptLocation {
    //                 block_number: 2,
    //                 block_index: Some(3),
    //             },
    //             ReceiptLocation {
    //                 block_number: 2,
    //                 block_index: Some(4),
    //             },
    //         ],
    //     ),
    //     (
    //         "Get five transactions from some index.",
    //         ReceiptRequest {
    //             block_number: 1,
    //             block_index: 3,
    //             direction: SearchDirection::Newer,
    //             limit: 5,
    //         },
    //         vec![
    //             ReceiptLocation {
    //                 block_number: 1,
    //                 block_index: Some(3),
    //             },
    //             ReceiptLocation {
    //                 block_number: 1,
    //                 block_index: Some(4),
    //             },
    //             ReceiptLocation {
    //                 block_number: 1,
    //                 block_index: Some(5),
    //             },
    //             ReceiptLocation {
    //                 block_number: 2,
    //                 block_index: None,
    //             },
    //             ReceiptLocation {
    //                 block_number: 2,
    //                 block_index: Some(1),
    //             },
    //         ],
    //     ),
    //     // Older search direction
    //     (
    //         "Get last five transactions.",
    //         ReceiptRequest {
    //             block_number: i64::MAX as u64,
    //             block_index: i32::MAX as u32,
    //             direction: SearchDirection::Older,
    //             limit: 5,
    //         },
    //         vec![
    //             ReceiptLocation {
    //                 block_number: 2,
    //                 block_index: Some(4),
    //             },
    //             ReceiptLocation {
    //                 block_number: 2,
    //                 block_index: Some(3),
    //             },
    //             ReceiptLocation {
    //                 block_number: 2,
    //                 block_index: Some(2),
    //             },
    //             ReceiptLocation {
    //                 block_number: 2,
    //                 block_index: Some(1),
    //             },
    //             ReceiptLocation {
    //                 block_number: 2,
    //                 block_index: None,
    //             },
    //         ],
    //     ),
    //     (
    //         "Get a single transaction (older).",
    //         ReceiptRequest {
    //             block_number: 1,
    //             block_index: 2,
    //             direction: SearchDirection::Older,
    //             limit: 1,
    //         },
    //         vec![ReceiptLocation {
    //             block_number: 1,
    //             block_index: Some(2),
    //         }],
    //     ),
    //     (
    //         "Get a failed transaction. (older)",
    //         ReceiptRequest {
    //             block_number: 2,
    //             block_index: 0,
    //             direction: SearchDirection::Older,
    //             limit: 1,
    //         },
    //         vec![ReceiptLocation {
    //             block_number: 2,
    //             block_index: None,
    //         }],
    //     ),
    //     (
    //         "Get some transations from the previous block.",
    //         ReceiptRequest {
    //             block_number: 2,
    //             block_index: 0,
    //             direction: SearchDirection::Older,
    //             limit: 5,
    //         },
    //         vec![
    //             ReceiptLocation {
    //                 block_number: 2,
    //                 block_index: None,
    //             },
    //             ReceiptLocation {
    //                 block_number: 1,
    //                 block_index: Some(5),
    //             },
    //             ReceiptLocation {
    //                 block_number: 1,
    //                 block_index: Some(4),
    //             },
    //             ReceiptLocation {
    //                 block_number: 1,
    //                 block_index: Some(3),
    //             },
    //             ReceiptLocation {
    //                 block_number: 1,
    //                 block_index: Some(2),
    //             },
    //         ],
    //     ),
    //     (
    //         "Get five transactions up to some index.",
    //         ReceiptRequest {
    //             block_number: 2,
    //             block_index: 2,
    //             direction: SearchDirection::Older,
    //             limit: 5,
    //         },
    //         vec![
    //             ReceiptLocation {
    //                 block_number: 2,
    //                 block_index: Some(2),
    //             },
    //             ReceiptLocation {
    //                 block_number: 2,
    //                 block_index: Some(1),
    //             },
    //             ReceiptLocation {
    //                 block_number: 2,
    //                 block_index: None,
    //             },
    //             ReceiptLocation {
    //                 block_number: 1,
    //                 block_index: Some(5),
    //             },
    //             ReceiptLocation {
    //                 block_number: 1,
    //                 block_index: Some(4),
    //             },
    //         ],
    //     ),
    // ];
    //
    // for (test_name, request, expected_resp) in test_data {
    //     let items = storage
    //         .chain()
    //         .operations_ext_schema()
    //         .get_account_transactions_receipts(
    //             address,
    //             request.block_number,
    //             request.block_index,
    //             request.direction,
    //             request.limit,
    //         )
    //         .await?;
    //
    //     let actual_resp = items
    //         .into_iter()
    //         .map(ReceiptLocation::from_item)
    //         .collect::<Vec<_>>();
    //     assert_eq!(actual_resp, expected_resp, "\"{}\", failed", test_name);
    // }
    //
    // // Required since we use `EthereumSchema` in this test.
    // storage.ethereum_schema().initialize_eth_data().await?;
    // // Make first block committed.
    // let operation = storage
    //     .chain()
    //     .block_schema()
    //     .execute_operation(gen_unique_operation(1, Action::Commit, BLOCK_SIZE_CHUNKS))
    //     .await?;
    // storage
    //     .chain()
    //     .state_schema()
    //     .commit_state_update(1, &[], 0)
    //     .await?;
    // confirm_eth_op(
    //     &mut storage,
    //     operation.id.unwrap() as i64,
    //     OperationType::Commit,
    // )
    // .await?;
    //
    // // Make first block verified.
    // let operation = storage
    //     .chain()
    //     .block_schema()
    //     .execute_operation(gen_unique_operation(
    //         1,
    //         Action::Verify {
    //             proof: Default::default(),
    //         },
    //         BLOCK_SIZE_CHUNKS,
    //     ))
    //     .await?;
    // confirm_eth_op(
    //     &mut storage,
    //     operation.id.unwrap() as i64,
    //     OperationType::Verify,
    // )
    // .await?;
    //
    // let receipts = storage
    //     .chain()
    //     .operations_ext_schema()
    //     .get_account_transactions_receipts(address, 1, 1, SearchDirection::Newer, 1)
    //     .await?;
    //
    // // Check that `commit_tx_hash` and `verify_tx_hash` now exist.
    // let reciept = receipts.into_iter().next().unwrap();
    // assert!(reciept.commit_tx_hash.is_some());
    // assert!(reciept.verify_tx_hash.is_some());
    //
    // Ok(())
=======
    let mut setup = TransactionsHistoryTestSetup::new();
    setup.add_block(1);
    setup.add_block_with_rejected_op(2);

    // execute_operation
    commit_schema_data(&mut storage, &setup).await?;

    let from = setup.from_zksync_account.address;
    let to = setup.to_zksync_account.address;
    let test_data = vec![
        (
            "Get first five transactions.",
            ReceiptRequest {
                block_number: 0,
                block_index: None,
                direction: SearchDirection::Newer,
                limit: 5,
            },
            vec![
                ReceiptLocation {
                    block_number: 1,
                    block_index: Some(1),
                },
                ReceiptLocation {
                    block_number: 1,
                    block_index: Some(2),
                },
                ReceiptLocation {
                    block_number: 1,
                    block_index: Some(3),
                },
                ReceiptLocation {
                    block_number: 1,
                    block_index: Some(4),
                },
                ReceiptLocation {
                    block_number: 1,
                    block_index: Some(5),
                },
            ],
        ),
        (
            "Get a single transaction. (newer)",
            ReceiptRequest {
                block_number: 1,
                block_index: Some(2),
                direction: SearchDirection::Newer,
                limit: 1,
            },
            vec![ReceiptLocation {
                block_number: 1,
                block_index: Some(2),
            }],
        ),
        (
            "Get a failed transaction. (newer)",
            ReceiptRequest {
                block_number: 2,
                block_index: None,
                direction: SearchDirection::Newer,
                limit: 1,
            },
            vec![ReceiptLocation {
                block_number: 2,
                block_index: None,
            }],
        ),
        (
            "Get some transations from the next block.",
            ReceiptRequest {
                block_number: 1,
                block_index: Some(100),
                direction: SearchDirection::Newer,
                limit: 5,
            },
            vec![
                ReceiptLocation {
                    block_number: 2,
                    block_index: None,
                },
                ReceiptLocation {
                    block_number: 2,
                    block_index: Some(1),
                },
                ReceiptLocation {
                    block_number: 2,
                    block_index: Some(2),
                },
                ReceiptLocation {
                    block_number: 2,
                    block_index: Some(3),
                },
                ReceiptLocation {
                    block_number: 2,
                    block_index: Some(4),
                },
            ],
        ),
        (
            "Get five transactions from some index.",
            ReceiptRequest {
                block_number: 1,
                block_index: Some(3),
                direction: SearchDirection::Newer,
                limit: 5,
            },
            vec![
                ReceiptLocation {
                    block_number: 1,
                    block_index: Some(3),
                },
                ReceiptLocation {
                    block_number: 1,
                    block_index: Some(4),
                },
                ReceiptLocation {
                    block_number: 1,
                    block_index: Some(5),
                },
                ReceiptLocation {
                    block_number: 2,
                    block_index: None,
                },
                ReceiptLocation {
                    block_number: 2,
                    block_index: Some(1),
                },
            ],
        ),
        // Older search direction
        (
            "Get last five transactions.",
            ReceiptRequest {
                block_number: i64::MAX as u64,
                block_index: Some(i32::MAX as u32),
                direction: SearchDirection::Older,
                limit: 5,
            },
            vec![
                ReceiptLocation {
                    block_number: 2,
                    block_index: Some(4),
                },
                ReceiptLocation {
                    block_number: 2,
                    block_index: Some(3),
                },
                ReceiptLocation {
                    block_number: 2,
                    block_index: Some(2),
                },
                ReceiptLocation {
                    block_number: 2,
                    block_index: Some(1),
                },
                ReceiptLocation {
                    block_number: 2,
                    block_index: None,
                },
            ],
        ),
        (
            "Get a single transaction (older).",
            ReceiptRequest {
                block_number: 1,
                block_index: Some(2),
                direction: SearchDirection::Older,
                limit: 1,
            },
            vec![ReceiptLocation {
                block_number: 1,
                block_index: Some(2),
            }],
        ),
        (
            "Get a failed transaction. (older)",
            ReceiptRequest {
                block_number: 2,
                block_index: None,
                direction: SearchDirection::Older,
                limit: 1,
            },
            vec![ReceiptLocation {
                block_number: 2,
                block_index: None,
            }],
        ),
        (
            "Get some transations from the previous block.",
            ReceiptRequest {
                block_number: 2,
                block_index: None,
                direction: SearchDirection::Older,
                limit: 5,
            },
            vec![
                ReceiptLocation {
                    block_number: 2,
                    block_index: None,
                },
                ReceiptLocation {
                    block_number: 1,
                    block_index: Some(5),
                },
                ReceiptLocation {
                    block_number: 1,
                    block_index: Some(4),
                },
                ReceiptLocation {
                    block_number: 1,
                    block_index: Some(3),
                },
                ReceiptLocation {
                    block_number: 1,
                    block_index: Some(2),
                },
            ],
        ),
        (
            "Get five transactions up to some index.",
            ReceiptRequest {
                block_number: 2,
                block_index: Some(2),
                direction: SearchDirection::Older,
                limit: 5,
            },
            vec![
                ReceiptLocation {
                    block_number: 2,
                    block_index: Some(2),
                },
                ReceiptLocation {
                    block_number: 2,
                    block_index: Some(1),
                },
                ReceiptLocation {
                    block_number: 2,
                    block_index: None,
                },
                ReceiptLocation {
                    block_number: 1,
                    block_index: Some(5),
                },
                ReceiptLocation {
                    block_number: 1,
                    block_index: Some(4),
                },
            ],
        ),
    ];

    for (test_name, request, expected_resp) in test_data {
        let items = storage
            .chain()
            .operations_ext_schema()
            .get_account_transactions_receipts(
                from,
                request.block_number,
                request.block_index,
                request.direction,
                request.limit,
            )
            .await?;

        let actual_resp = items
            .into_iter()
            .map(ReceiptLocation::from_tx)
            .collect::<Vec<_>>();

        assert_eq!(actual_resp, expected_resp, "\"{}\", failed", test_name);
    }

    // Make first block committed and verified
    update_blocks_status(&mut storage).await?;

    let receipts = storage
        .chain()
        .operations_ext_schema()
        .get_account_transactions_receipts(from, 1, Some(1), SearchDirection::Newer, 1)
        .await?;

    // Check that `commit_tx_hash` and `verify_tx_hash` now exist.
    let reciept = receipts.into_iter().next().unwrap();
    assert!(reciept.commit_tx_hash.is_some());
    assert!(reciept.verify_tx_hash.is_some());
    // Make sure that the receiver see the same receipts.
    let receipts = storage
        .chain()
        .operations_ext_schema()
        .get_account_transactions_receipts(to, 1, Some(1), SearchDirection::Newer, 1)
        .await?;
    assert_eq!(
        storage
            .chain()
            .operations_ext_schema()
            .get_account_transactions_receipts(to, 1, Some(1), SearchDirection::Older, 1)
            .await?,
        receipts
    );

    Ok(())
}

/// Checks that all the operations receipts related to account address can be loaded
/// with the `get_account_operations_receipts` method and the result will be
/// same as expected.
#[db_test]
async fn get_account_operations_receipts(mut storage: StorageProcessor<'_>) -> QueryResult<()> {
    let mut setup = TransactionsHistoryTestSetup::new();
    setup.add_block(1);
    setup.add_block_with_rejected_op(2);

    // execute_operation
    commit_schema_data(&mut storage, &setup).await?;

    let from = setup.from_zksync_account.address;
    let to = setup.to_zksync_account.address;
    let test_data = vec![
        (
            "Get first five operations.",
            ReceiptRequest {
                block_number: 0,
                block_index: Some(0),
                direction: SearchDirection::Newer,
                limit: 5,
            },
            vec![
                ReceiptLocation {
                    block_number: 1,
                    block_index: Some(0),
                },
                ReceiptLocation {
                    block_number: 1,
                    block_index: Some(6),
                },
                ReceiptLocation {
                    block_number: 2,
                    block_index: Some(0),
                },
                ReceiptLocation {
                    block_number: 2,
                    block_index: Some(6),
                },
            ],
        ),
        (
            "Get a single operation. (newer)",
            ReceiptRequest {
                block_number: 1,
                block_index: Some(0),
                direction: SearchDirection::Newer,
                limit: 1,
            },
            vec![ReceiptLocation {
                block_number: 1,
                block_index: Some(0),
            }],
        ),
        (
            "Get some operations from the next block.",
            ReceiptRequest {
                block_number: 1,
                block_index: Some(100),
                direction: SearchDirection::Newer,
                limit: 5,
            },
            vec![
                ReceiptLocation {
                    block_number: 2,
                    block_index: Some(0),
                },
                ReceiptLocation {
                    block_number: 2,
                    block_index: Some(6),
                },
            ],
        ),
        (
            "Get five operations from some index.",
            ReceiptRequest {
                block_number: 1,
                block_index: Some(3),
                direction: SearchDirection::Newer,
                limit: 5,
            },
            vec![
                ReceiptLocation {
                    block_number: 1,
                    block_index: Some(6),
                },
                ReceiptLocation {
                    block_number: 2,
                    block_index: Some(0),
                },
                ReceiptLocation {
                    block_number: 2,
                    block_index: Some(6),
                },
            ],
        ),
        // Older search direction
        (
            "Get last five operations.",
            ReceiptRequest {
                block_number: i64::MAX as u64,
                block_index: Some(i32::MAX as u32),
                direction: SearchDirection::Older,
                limit: 5,
            },
            vec![
                ReceiptLocation {
                    block_number: 2,
                    block_index: Some(6),
                },
                ReceiptLocation {
                    block_number: 2,
                    block_index: Some(0),
                },
                ReceiptLocation {
                    block_number: 1,
                    block_index: Some(6),
                },
                ReceiptLocation {
                    block_number: 1,
                    block_index: Some(0),
                },
            ],
        ),
        (
            "Get a single operation (older).",
            ReceiptRequest {
                block_number: 1,
                block_index: Some(6),
                direction: SearchDirection::Older,
                limit: 1,
            },
            vec![ReceiptLocation {
                block_number: 1,
                block_index: Some(6),
            }],
        ),
        (
            "Get some operations from the previous block.",
            ReceiptRequest {
                block_number: 2,
                block_index: Some(0),
                direction: SearchDirection::Older,
                limit: 5,
            },
            vec![
                ReceiptLocation {
                    block_number: 2,
                    block_index: Some(0),
                },
                ReceiptLocation {
                    block_number: 1,
                    block_index: Some(6),
                },
                ReceiptLocation {
                    block_number: 1,
                    block_index: Some(0),
                },
            ],
        ),
        (
            "Get five operations up to some index.",
            ReceiptRequest {
                block_number: 2,
                block_index: Some(10),
                direction: SearchDirection::Older,
                limit: 5,
            },
            vec![
                ReceiptLocation {
                    block_number: 2,
                    block_index: Some(6),
                },
                ReceiptLocation {
                    block_number: 2,
                    block_index: Some(0),
                },
                ReceiptLocation {
                    block_number: 1,
                    block_index: Some(6),
                },
                ReceiptLocation {
                    block_number: 1,
                    block_index: Some(0),
                },
            ],
        ),
    ];

    for (test_name, request, expected_resp) in test_data {
        let items = storage
            .chain()
            .operations_ext_schema()
            .get_account_operations_receipts(
                from,
                request.block_number,
                request.block_index.unwrap(),
                request.direction,
                request.limit,
            )
            .await?;

        let actual_resp = items
            .into_iter()
            .map(ReceiptLocation::from_op)
            .collect::<Vec<_>>();

        assert_eq!(actual_resp, expected_resp, "\"{}\", failed", test_name);
    }

    // Make first block committed and verified
    update_blocks_status(&mut storage).await?;

    let receipts = storage
        .chain()
        .operations_ext_schema()
        .get_account_operations_receipts(from, 1, 0, SearchDirection::Newer, 1)
        .await?;

    // Check that `commit_tx_hash` and `verify_tx_hash` now exist.
    let reciept = receipts.into_iter().next().unwrap();
    assert!(reciept.commit_tx_hash.is_some());
    assert!(reciept.verify_tx_hash.is_some());
    // Make sure that the receiver see the same receipts.
    let receipts = storage
        .chain()
        .operations_ext_schema()
        .get_account_operations_receipts(to, 1, 0, SearchDirection::Newer, 1)
        .await?;
    assert_eq!(
        storage
            .chain()
            .operations_ext_schema()
            .get_account_operations_receipts(to, 1, 0, SearchDirection::Older, 1)
            .await?,
        receipts
    );

    Ok(())
>>>>>>> 176362de
}<|MERGE_RESOLUTION|>--- conflicted
+++ resolved
@@ -69,36 +69,37 @@
 
 // Make first block committed and verified.
 async fn update_blocks_status(storage: &mut StorageProcessor<'_>) -> QueryResult<()> {
-    // Required since we use `EthereumSchema` in this test.
-    storage.ethereum_schema().initialize_eth_data().await?;
-    // Make first block committed.
-    let operation = storage
-        .chain()
-        .block_schema()
-        .execute_operation(gen_unique_operation(1, Action::Commit, BLOCK_SIZE_CHUNKS))
-        .await?;
-    storage
-        .chain()
-        .state_schema()
-        .commit_state_update(1, &[], 0)
-        .await?;
-    confirm_eth_op(storage, operation.id.unwrap() as i64, OperationType::Commit).await?;
-
-    // Make first block verified.
-    let operation = storage
-        .chain()
-        .block_schema()
-        .execute_operation(gen_unique_operation(
-            1,
-            Action::Verify {
-                proof: Default::default(),
-            },
-            BLOCK_SIZE_CHUNKS,
-        ))
-        .await?;
-    confirm_eth_op(storage, operation.id.unwrap() as i64, OperationType::Verify).await?;
-
-    Ok(())
+    // // Required since we use `EthereumSchema` in this test.
+    // storage.ethereum_schema().initialize_eth_data().await?;
+    // // Make first block committed.
+    // let operation = storage
+    //     .chain()
+    //     .block_schema()
+    //     .execute_operation(gen_unique_operation(1, Action::Commit, BLOCK_SIZE_CHUNKS))
+    //     .await?;
+    // storage
+    //     .chain()
+    //     .state_schema()
+    //     .commit_state_update(1, &[], 0)
+    //     .await?;
+    // confirm_eth_op(storage, operation.id.unwrap() as i64, OperationType::Commit).await?;
+    //
+    // // Make first block verified.
+    // let operation = storage
+    //     .chain()
+    //     .block_schema()
+    //     .execute_operation(gen_unique_operation(
+    //         1,
+    //         Action::Verify {
+    //             proof: Default::default(),
+    //         },
+    //         BLOCK_SIZE_CHUNKS,
+    //     ))
+    //     .await?;
+    // confirm_eth_op(storage, operation.id.unwrap() as i64, OperationType::Verify).await?;
+    //
+    // Ok(())
+    todo!()
 }
 
 #[derive(Debug, Copy, Clone, PartialEq)]
@@ -312,7 +313,6 @@
 /// same as expected.
 #[db_test]
 async fn get_account_transactions_receipts(mut storage: StorageProcessor<'_>) -> QueryResult<()> {
-<<<<<<< HEAD
     todo!()
     // let mut setup = TransactionsHistoryTestSetup::new();
     // setup.add_block(1);
@@ -321,13 +321,14 @@
     // // execute_operation
     // commit_schema_data(&mut storage, &setup).await?;
     //
-    // let address = setup.from_zksync_account.address;
+    // let from = setup.from_zksync_account.address;
+    // let to = setup.to_zksync_account.address;
     // let test_data = vec![
     //     (
     //         "Get first five transactions.",
     //         ReceiptRequest {
     //             block_number: 0,
-    //             block_index: 0,
+    //             block_index: None,
     //             direction: SearchDirection::Newer,
     //             limit: 5,
     //         },
@@ -358,7 +359,7 @@
     //         "Get a single transaction. (newer)",
     //         ReceiptRequest {
     //             block_number: 1,
-    //             block_index: 2,
+    //             block_index: Some(2),
     //             direction: SearchDirection::Newer,
     //             limit: 1,
     //         },
@@ -371,7 +372,7 @@
     //         "Get a failed transaction. (newer)",
     //         ReceiptRequest {
     //             block_number: 2,
-    //             block_index: 0,
+    //             block_index: None,
     //             direction: SearchDirection::Newer,
     //             limit: 1,
     //         },
@@ -384,7 +385,7 @@
     //         "Get some transations from the next block.",
     //         ReceiptRequest {
     //             block_number: 1,
-    //             block_index: 100,
+    //             block_index: Some(100),
     //             direction: SearchDirection::Newer,
     //             limit: 5,
     //         },
@@ -415,7 +416,7 @@
     //         "Get five transactions from some index.",
     //         ReceiptRequest {
     //             block_number: 1,
-    //             block_index: 3,
+    //             block_index: Some(3),
     //             direction: SearchDirection::Newer,
     //             limit: 5,
     //         },
@@ -447,7 +448,7 @@
     //         "Get last five transactions.",
     //         ReceiptRequest {
     //             block_number: i64::MAX as u64,
-    //             block_index: i32::MAX as u32,
+    //             block_index: Some(i32::MAX as u32),
     //             direction: SearchDirection::Older,
     //             limit: 5,
     //         },
@@ -478,7 +479,7 @@
     //         "Get a single transaction (older).",
     //         ReceiptRequest {
     //             block_number: 1,
-    //             block_index: 2,
+    //             block_index: Some(2),
     //             direction: SearchDirection::Older,
     //             limit: 1,
     //         },
@@ -491,7 +492,7 @@
     //         "Get a failed transaction. (older)",
     //         ReceiptRequest {
     //             block_number: 2,
-    //             block_index: 0,
+    //             block_index: None,
     //             direction: SearchDirection::Older,
     //             limit: 1,
     //         },
@@ -504,7 +505,7 @@
     //         "Get some transations from the previous block.",
     //         ReceiptRequest {
     //             block_number: 2,
-    //             block_index: 0,
+    //             block_index: None,
     //             direction: SearchDirection::Older,
     //             limit: 5,
     //         },
@@ -535,7 +536,7 @@
     //         "Get five transactions up to some index.",
     //         ReceiptRequest {
     //             block_number: 2,
-    //             block_index: 2,
+    //             block_index: Some(2),
     //             direction: SearchDirection::Older,
     //             limit: 5,
     //         },
@@ -569,7 +570,7 @@
     //         .chain()
     //         .operations_ext_schema()
     //         .get_account_transactions_receipts(
-    //             address,
+    //             from,
     //             request.block_number,
     //             request.block_index,
     //             request.direction,
@@ -579,364 +580,41 @@
     //
     //     let actual_resp = items
     //         .into_iter()
-    //         .map(ReceiptLocation::from_item)
+    //         .map(ReceiptLocation::from_tx)
     //         .collect::<Vec<_>>();
+    //
     //     assert_eq!(actual_resp, expected_resp, "\"{}\", failed", test_name);
     // }
     //
-    // // Required since we use `EthereumSchema` in this test.
-    // storage.ethereum_schema().initialize_eth_data().await?;
-    // // Make first block committed.
-    // let operation = storage
-    //     .chain()
-    //     .block_schema()
-    //     .execute_operation(gen_unique_operation(1, Action::Commit, BLOCK_SIZE_CHUNKS))
-    //     .await?;
-    // storage
-    //     .chain()
-    //     .state_schema()
-    //     .commit_state_update(1, &[], 0)
-    //     .await?;
-    // confirm_eth_op(
-    //     &mut storage,
-    //     operation.id.unwrap() as i64,
-    //     OperationType::Commit,
-    // )
-    // .await?;
-    //
-    // // Make first block verified.
-    // let operation = storage
-    //     .chain()
-    //     .block_schema()
-    //     .execute_operation(gen_unique_operation(
-    //         1,
-    //         Action::Verify {
-    //             proof: Default::default(),
-    //         },
-    //         BLOCK_SIZE_CHUNKS,
-    //     ))
-    //     .await?;
-    // confirm_eth_op(
-    //     &mut storage,
-    //     operation.id.unwrap() as i64,
-    //     OperationType::Verify,
-    // )
-    // .await?;
+    // // Make first block committed and verified
+    // update_blocks_status(&mut storage).await?;
     //
     // let receipts = storage
     //     .chain()
     //     .operations_ext_schema()
-    //     .get_account_transactions_receipts(address, 1, 1, SearchDirection::Newer, 1)
+    //     .get_account_transactions_receipts(from, 1, Some(1), SearchDirection::Newer, 1)
     //     .await?;
     //
     // // Check that `commit_tx_hash` and `verify_tx_hash` now exist.
     // let reciept = receipts.into_iter().next().unwrap();
     // assert!(reciept.commit_tx_hash.is_some());
     // assert!(reciept.verify_tx_hash.is_some());
+    // // Make sure that the receiver see the same receipts.
+    // let receipts = storage
+    //     .chain()
+    //     .operations_ext_schema()
+    //     .get_account_transactions_receipts(to, 1, Some(1), SearchDirection::Newer, 1)
+    //     .await?;
+    // assert_eq!(
+    //     storage
+    //         .chain()
+    //         .operations_ext_schema()
+    //         .get_account_transactions_receipts(to, 1, Some(1), SearchDirection::Older, 1)
+    //         .await?,
+    //     receipts
+    // );
     //
     // Ok(())
-=======
-    let mut setup = TransactionsHistoryTestSetup::new();
-    setup.add_block(1);
-    setup.add_block_with_rejected_op(2);
-
-    // execute_operation
-    commit_schema_data(&mut storage, &setup).await?;
-
-    let from = setup.from_zksync_account.address;
-    let to = setup.to_zksync_account.address;
-    let test_data = vec![
-        (
-            "Get first five transactions.",
-            ReceiptRequest {
-                block_number: 0,
-                block_index: None,
-                direction: SearchDirection::Newer,
-                limit: 5,
-            },
-            vec![
-                ReceiptLocation {
-                    block_number: 1,
-                    block_index: Some(1),
-                },
-                ReceiptLocation {
-                    block_number: 1,
-                    block_index: Some(2),
-                },
-                ReceiptLocation {
-                    block_number: 1,
-                    block_index: Some(3),
-                },
-                ReceiptLocation {
-                    block_number: 1,
-                    block_index: Some(4),
-                },
-                ReceiptLocation {
-                    block_number: 1,
-                    block_index: Some(5),
-                },
-            ],
-        ),
-        (
-            "Get a single transaction. (newer)",
-            ReceiptRequest {
-                block_number: 1,
-                block_index: Some(2),
-                direction: SearchDirection::Newer,
-                limit: 1,
-            },
-            vec![ReceiptLocation {
-                block_number: 1,
-                block_index: Some(2),
-            }],
-        ),
-        (
-            "Get a failed transaction. (newer)",
-            ReceiptRequest {
-                block_number: 2,
-                block_index: None,
-                direction: SearchDirection::Newer,
-                limit: 1,
-            },
-            vec![ReceiptLocation {
-                block_number: 2,
-                block_index: None,
-            }],
-        ),
-        (
-            "Get some transations from the next block.",
-            ReceiptRequest {
-                block_number: 1,
-                block_index: Some(100),
-                direction: SearchDirection::Newer,
-                limit: 5,
-            },
-            vec![
-                ReceiptLocation {
-                    block_number: 2,
-                    block_index: None,
-                },
-                ReceiptLocation {
-                    block_number: 2,
-                    block_index: Some(1),
-                },
-                ReceiptLocation {
-                    block_number: 2,
-                    block_index: Some(2),
-                },
-                ReceiptLocation {
-                    block_number: 2,
-                    block_index: Some(3),
-                },
-                ReceiptLocation {
-                    block_number: 2,
-                    block_index: Some(4),
-                },
-            ],
-        ),
-        (
-            "Get five transactions from some index.",
-            ReceiptRequest {
-                block_number: 1,
-                block_index: Some(3),
-                direction: SearchDirection::Newer,
-                limit: 5,
-            },
-            vec![
-                ReceiptLocation {
-                    block_number: 1,
-                    block_index: Some(3),
-                },
-                ReceiptLocation {
-                    block_number: 1,
-                    block_index: Some(4),
-                },
-                ReceiptLocation {
-                    block_number: 1,
-                    block_index: Some(5),
-                },
-                ReceiptLocation {
-                    block_number: 2,
-                    block_index: None,
-                },
-                ReceiptLocation {
-                    block_number: 2,
-                    block_index: Some(1),
-                },
-            ],
-        ),
-        // Older search direction
-        (
-            "Get last five transactions.",
-            ReceiptRequest {
-                block_number: i64::MAX as u64,
-                block_index: Some(i32::MAX as u32),
-                direction: SearchDirection::Older,
-                limit: 5,
-            },
-            vec![
-                ReceiptLocation {
-                    block_number: 2,
-                    block_index: Some(4),
-                },
-                ReceiptLocation {
-                    block_number: 2,
-                    block_index: Some(3),
-                },
-                ReceiptLocation {
-                    block_number: 2,
-                    block_index: Some(2),
-                },
-                ReceiptLocation {
-                    block_number: 2,
-                    block_index: Some(1),
-                },
-                ReceiptLocation {
-                    block_number: 2,
-                    block_index: None,
-                },
-            ],
-        ),
-        (
-            "Get a single transaction (older).",
-            ReceiptRequest {
-                block_number: 1,
-                block_index: Some(2),
-                direction: SearchDirection::Older,
-                limit: 1,
-            },
-            vec![ReceiptLocation {
-                block_number: 1,
-                block_index: Some(2),
-            }],
-        ),
-        (
-            "Get a failed transaction. (older)",
-            ReceiptRequest {
-                block_number: 2,
-                block_index: None,
-                direction: SearchDirection::Older,
-                limit: 1,
-            },
-            vec![ReceiptLocation {
-                block_number: 2,
-                block_index: None,
-            }],
-        ),
-        (
-            "Get some transations from the previous block.",
-            ReceiptRequest {
-                block_number: 2,
-                block_index: None,
-                direction: SearchDirection::Older,
-                limit: 5,
-            },
-            vec![
-                ReceiptLocation {
-                    block_number: 2,
-                    block_index: None,
-                },
-                ReceiptLocation {
-                    block_number: 1,
-                    block_index: Some(5),
-                },
-                ReceiptLocation {
-                    block_number: 1,
-                    block_index: Some(4),
-                },
-                ReceiptLocation {
-                    block_number: 1,
-                    block_index: Some(3),
-                },
-                ReceiptLocation {
-                    block_number: 1,
-                    block_index: Some(2),
-                },
-            ],
-        ),
-        (
-            "Get five transactions up to some index.",
-            ReceiptRequest {
-                block_number: 2,
-                block_index: Some(2),
-                direction: SearchDirection::Older,
-                limit: 5,
-            },
-            vec![
-                ReceiptLocation {
-                    block_number: 2,
-                    block_index: Some(2),
-                },
-                ReceiptLocation {
-                    block_number: 2,
-                    block_index: Some(1),
-                },
-                ReceiptLocation {
-                    block_number: 2,
-                    block_index: None,
-                },
-                ReceiptLocation {
-                    block_number: 1,
-                    block_index: Some(5),
-                },
-                ReceiptLocation {
-                    block_number: 1,
-                    block_index: Some(4),
-                },
-            ],
-        ),
-    ];
-
-    for (test_name, request, expected_resp) in test_data {
-        let items = storage
-            .chain()
-            .operations_ext_schema()
-            .get_account_transactions_receipts(
-                from,
-                request.block_number,
-                request.block_index,
-                request.direction,
-                request.limit,
-            )
-            .await?;
-
-        let actual_resp = items
-            .into_iter()
-            .map(ReceiptLocation::from_tx)
-            .collect::<Vec<_>>();
-
-        assert_eq!(actual_resp, expected_resp, "\"{}\", failed", test_name);
-    }
-
-    // Make first block committed and verified
-    update_blocks_status(&mut storage).await?;
-
-    let receipts = storage
-        .chain()
-        .operations_ext_schema()
-        .get_account_transactions_receipts(from, 1, Some(1), SearchDirection::Newer, 1)
-        .await?;
-
-    // Check that `commit_tx_hash` and `verify_tx_hash` now exist.
-    let reciept = receipts.into_iter().next().unwrap();
-    assert!(reciept.commit_tx_hash.is_some());
-    assert!(reciept.verify_tx_hash.is_some());
-    // Make sure that the receiver see the same receipts.
-    let receipts = storage
-        .chain()
-        .operations_ext_schema()
-        .get_account_transactions_receipts(to, 1, Some(1), SearchDirection::Newer, 1)
-        .await?;
-    assert_eq!(
-        storage
-            .chain()
-            .operations_ext_schema()
-            .get_account_transactions_receipts(to, 1, Some(1), SearchDirection::Older, 1)
-            .await?,
-        receipts
-    );
-
-    Ok(())
 }
 
 /// Checks that all the operations receipts related to account address can be loaded
@@ -1179,5 +857,4 @@
     );
 
     Ok(())
->>>>>>> 176362de
 }