--- conflicted
+++ resolved
@@ -5,20 +5,12 @@
 use super::block::apply_random_updates;
 use crate::tests::{create_rng, db_test};
 use crate::{
-<<<<<<< HEAD
-    chain::state::StateSchema,
-    test_data::{gen_unique_aggregated_operation, get_sample_block},
-};
-use crate::{
-    chain::{account::AccountSchema, block::BlockSchema, operations::OperationsSchema},
-=======
     chain::{
         account::{records::EthAccountType, AccountSchema},
         block::BlockSchema,
         state::StateSchema,
     },
     test_data::gen_operation,
->>>>>>> 8af6b29b
     QueryResult, StorageProcessor,
 };
 
