--- conflicted
+++ resolved
@@ -6176,7 +6176,6 @@
       "nullable": []
     }
   },
-<<<<<<< HEAD
   "ec1b0d11c29e691e78145bf04665fd1967b329722cf0d54a0611eedc4caff866": {
     "query": "\n            SELECT * FROM tokens\n            WHERE id >= $1 AND is_nft = false\n            ORDER BY id ASC\n            LIMIT $2\n            ",
     "describe": {
@@ -6337,20 +6336,6 @@
       "nullable": []
     }
   },
-  "f02021c46f5edc171f22c16e29bb028353eb0519aec1555c066fdd8dfe1d61e5": {
-    "query": "\n            INSERT INTO mempool_txs (tx_hash, tx, created_at, eth_sign_data, batch_id)\n            SELECT tx_hash, tx, created_at, eth_sign_data, COALESCE(batch_id, 0) FROM executed_transactions\n            WHERE block_number > $1\n        ",
-    "describe": {
-      "columns": [],
-      "parameters": {
-        "Left": [
-          "Int8"
-        ]
-      },
-      "nullable": []
-    }
-  },
-=======
->>>>>>> fd177e5d
   "f057b85811c3991b73c58991fc8dae8bf4cdf9d2238171ca13a3fdf1172f2c91": {
     "query": "SELECT * FROM data_restore_events_state\n            WHERE block_type = $1\n            ORDER BY block_num ASC",
     "describe": {
