use std::str::FromStr;

use bigdecimal::BigDecimal;
use num::{bigint::ToBigInt, rational::Ratio, BigUint};
use serde::{de, Deserialize, Deserializer, Serialize, Serializer};

use crate::convert::*;

#[derive(Clone, Debug)]
pub struct UnsignedRatioSerializeAsDecimal;
impl UnsignedRatioSerializeAsDecimal {
    pub fn serialize<S>(value: &Ratio<BigUint>, serializer: S) -> Result<S::Ok, S::Error>
    where
        S: Serializer,
    {
        BigDecimal::serialize(&ratio_to_big_decimal(value, 18), serializer)
    }

    pub fn deserialize<'de, D>(deserializer: D) -> Result<Ratio<BigUint>, D::Error>
    where
        D: Deserializer<'de>,
    {
        // First, deserialize a string value. It is expected to be a
        // hexadecimal representation of `BigDecimal`.
        let big_decimal_string = BigDecimal::deserialize(deserializer)?;

        big_decimal_to_ratio(&big_decimal_string).map_err(de::Error::custom)
    }

    pub fn deserialize_from_str_with_dot(input: &str) -> Result<Ratio<BigUint>, anyhow::Error> {
        big_decimal_to_ratio(&BigDecimal::from_str(input)?)
    }

    pub fn serialize_to_str_with_dot(num: &Ratio<BigUint>, precision: usize) -> String {
        ratio_to_big_decimal(num, precision)
            .to_string()
            .trim_end_matches('0')
            .to_string()
    }
}

/// Used to serialize BigUint as radix 10 string.
#[derive(Clone, Debug)]
pub struct BigUintSerdeAsRadix10Str;

impl BigUintSerdeAsRadix10Str {
    pub fn serialize<S>(val: &BigUint, serializer: S) -> Result<S::Ok, S::Error>
    where
        S: Serializer,
    {
        let big_dec = BigDecimal::from(val.to_bigint().unwrap());
        BigDecimal::serialize(&big_dec, serializer)
    }

    pub fn deserialize<'de, D>(deserializer: D) -> Result<BigUint, D::Error>
    where
        D: Deserializer<'de>,
    {
        use serde::de::Error;
        BigDecimal::deserialize(deserializer).and_then(|bigdecimal| {
            let big_int = bigdecimal
                .to_bigint()
                .ok_or_else(|| Error::custom("Expected integer value"))?;
            big_int
                .to_biguint()
                .ok_or_else(|| Error::custom("Expected positive value"))
        })
    }
}

#[derive(Clone, Debug, Serialize, Deserialize, Default)]
pub struct BigUintSerdeWrapper(#[serde(with = "BigUintSerdeAsRadix10Str")] pub BigUint);

impl From<BigUint> for BigUintSerdeWrapper {
    fn from(uint: BigUint) -> BigUintSerdeWrapper {
        BigUintSerdeWrapper(uint)
    }
}

<<<<<<< HEAD
/// Trait for specifying prefix for bytes to hex serialization
pub trait Prefix {
    fn prefix() -> &'static str;
}

/// "sync-bl:" hex prefix
pub struct SyncBlockPrefix;
impl Prefix for SyncBlockPrefix {
    fn prefix() -> &'static str {
        "sync-bl:"
    }
}

/// "0x" hex prefix
pub struct ZeroxPrefix;
impl Prefix for ZeroxPrefix {
    fn prefix() -> &'static str {
        "0x"
    }
}

/// "sync-tx:" hex prefix
pub struct SyncTxPrefix;
impl Prefix for SyncTxPrefix {
    fn prefix() -> &'static str {
        "sync-tx:"
    }
}

/// Used to annotate `Vec<u8>` fields that you want to serialize like hex-encoded string with prefix
/// Use this struct in annotation like that `[serde(with = "BytesToHexSerde::<T>"]`
/// where T is concrete prefix type (e.g. `SyncBlockPrefix`)
pub struct BytesToHexSerde<P> {
    _marker: std::marker::PhantomData<P>,
}

impl<P: Prefix> BytesToHexSerde<P> {
    pub fn serialize<S>(value: &[u8], serializer: S) -> Result<S::Ok, S::Error>
    where
        S: Serializer,
    {
        // First, serialize to hexadecimal string.
        let hex_value = format!("{}{}", P::prefix(), hex::encode(value));

        // Then, serialize it using `Serialize` trait implementation for `String`.
        String::serialize(&hex_value, serializer)
    }

    pub fn deserialize<'de, D>(deserializer: D) -> Result<Vec<u8>, D::Error>
    where
        D: Deserializer<'de>,
    {
        let deserialized_string = String::deserialize(deserializer)?;

        if let Some(deserialized_string) = deserialized_string.strip_prefix(P::prefix()) {
            hex::decode(&deserialized_string).map_err(de::Error::custom)
        } else {
            Err(de::Error::custom(format!(
                "string value missing prefix: {:?}",
                P::prefix()
            )))
        }
    }
}

pub type ZeroPrefixHexSerde = BytesToHexSerde<ZeroxPrefix>;

/// Used to annotate `Option<Vec<u8>>` fields that you want to serialize like hex-encoded string with prefix
/// Use this struct in annotation like that `[serde(with = "OptionBytesToHexSerde::<T>"]`
/// where T is concrete prefix type (e.g. `SyncBlockPrefix`)
pub struct OptionBytesToHexSerde<P> {
    _marker: std::marker::PhantomData<P>,
}

impl<P: Prefix> OptionBytesToHexSerde<P> {
    pub fn serialize<S>(value: &Option<Vec<u8>>, serializer: S) -> Result<S::Ok, S::Error>
    where
        S: Serializer,
    {
        // First, serialize to hexadecimal string.
        let hex_value = value
            .as_ref()
            .map(|val| format!("{}{}", P::prefix(), hex::encode(val)));

        // Then, serialize it using `Serialize` trait implementation for `String`.
        Option::serialize(&hex_value, serializer)
    }

    pub fn deserialize<'de, D>(deserializer: D) -> Result<Option<Vec<u8>>, D::Error>
    where
        D: Deserializer<'de>,
    {
        // First, deserialize a string value. It is expected to be a
        // hexadecimal representation of `Vec<u8>`.
        let optional_deserialized_string: Option<String> = Option::deserialize(deserializer)?;

        optional_deserialized_string
            .map(|s| {
                if let Some(hex_str) = s.strip_prefix(P::prefix()) {
                    hex::decode(hex_str).map_err(de::Error::custom)
                } else {
                    Err(de::Error::custom(format!(
                        "string value missing prefix: {:?}",
                        P::prefix()
                    )))
                }
            })
            .transpose()
=======
#[cfg(test)]
mod test {
    use super::*;

    /// Tests that `Ratio` serializer works correctly.
    #[test]
    fn test_ratio_serialize_as_decimal() {
        #[derive(Clone, Serialize, Deserialize)]
        struct RatioSerdeWrapper(
            #[serde(with = "UnsignedRatioSerializeAsDecimal")] pub Ratio<BigUint>,
        );
        // It's essential that this number is a finite decimal, otherwise the precision will be lost
        // and the assertion will fail.
        let expected = RatioSerdeWrapper(Ratio::new(
            BigUint::from(120315391195132u64),
            BigUint::from(1250000000u64),
        ));
        let value =
            serde_json::to_value(expected.clone()).expect("cannot serialize Ratio as Decimal");
        let ratio: RatioSerdeWrapper =
            serde_json::from_value(value).expect("cannot deserialize Ratio from Decimal");
        assert_eq!(expected.0, ratio.0);
    }

    /// Tests that `BigUint` serializer works correctly.
    #[test]
    fn test_serde_big_uint_wrapper() {
        let expected = BigUint::from(u64::MAX);
        let wrapper = BigUintSerdeWrapper::from(expected.clone());
        let value = serde_json::to_value(wrapper).expect("cannot serialize BigUintSerdeWrapper");
        let uint: BigUintSerdeWrapper =
            serde_json::from_value(value).expect("cannot deserialize BigUintSerdeWrapper");
        assert_eq!(uint.0, expected);
>>>>>>> bb2be166
    }
}<|MERGE_RESOLUTION|>--- conflicted
+++ resolved
@@ -77,7 +77,6 @@
     }
 }
 
-<<<<<<< HEAD
 /// Trait for specifying prefix for bytes to hex serialization
 pub trait Prefix {
     fn prefix() -> &'static str;
@@ -186,7 +185,9 @@
                 }
             })
             .transpose()
-=======
+    }
+}
+
 #[cfg(test)]
 mod test {
     use super::*;
@@ -220,6 +221,5 @@
         let uint: BigUintSerdeWrapper =
             serde_json::from_value(value).expect("cannot deserialize BigUintSerdeWrapper");
         assert_eq!(uint.0, expected);
->>>>>>> bb2be166
     }
 }