--- conflicted
+++ resolved
@@ -21,8 +21,4 @@
 thiserror = "1.0"
 bigdecimal = { version = "0.2.0", features = ["serde"]}
 hex = "0.4"
-<<<<<<< HEAD
-num = { version = "0.3.1", features = ["serde"] }
-=======
 num = "0.3.1"
->>>>>>> 46aded77
