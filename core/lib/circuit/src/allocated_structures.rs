// External deps
use zksync_crypto::franklin_crypto::{
    bellman::{
        pairing::{ff::PrimeField, Engine},
        ConstraintSystem, SynthesisError,
    },
    circuit::{
        boolean::Boolean, float_point::parse_with_exponent_le, num::AllocatedNum, Assignment,
    },
    rescue::RescueEngine,
};
// Workspace deps
use zksync_crypto::params as franklin_constants;
// Local deps
use crate::{
    account::{self, AccountContent},
    element::CircuitElement,
    operation::{Operation, OperationBranch},
    utils,
};

pub struct AllocatedOperationBranch<E: RescueEngine> {
    pub account: AccountContent<E>,
    pub account_audit_path: Vec<AllocatedNum<E>>, //we do not need their bit representations
    pub account_id: CircuitElement<E>,
    pub balance: CircuitElement<E>,
    pub balance_audit_path: Vec<AllocatedNum<E>>,
    pub token: CircuitElement<E>,
}

impl<E: RescueEngine> AllocatedOperationBranch<E> {
    pub fn from_witness<CS: ConstraintSystem<E>>(
        mut cs: CS,
        operation_branch: &OperationBranch<E>,
    ) -> Result<AllocatedOperationBranch<E>, SynthesisError> {
        let account_address = CircuitElement::from_fe_with_known_length(
            cs.namespace(|| "account_address"),
            || operation_branch.address.grab(),
            franklin_constants::account_tree_depth(),
        )?;
        let account_address = account_address.pad(franklin_constants::ACCOUNT_ID_BIT_WIDTH);

        let account_audit_path = utils::allocate_numbers_vec(
            cs.namespace(|| "account_audit_path"),
            &operation_branch.witness.account_path,
        )?;
        assert_eq!(
            account_audit_path.len(),
            franklin_constants::account_tree_depth()
        );

        let account = account::AccountContent::from_witness(
            cs.namespace(|| "allocate account_content"),
            &operation_branch.witness.account_witness,
        )?;

        let balance = CircuitElement::from_fe_with_known_length(
            cs.namespace(|| "balance"),
            || operation_branch.witness.balance_value.grab(),
            franklin_constants::BALANCE_BIT_WIDTH,
        )?;

        let token = CircuitElement::from_fe_with_known_length(
            cs.namespace(|| "token"),
            || operation_branch.token.grab(),
            franklin_constants::balance_tree_depth(),
        )?;
        let token = token.pad(franklin_constants::TOKEN_BIT_WIDTH);
        let balance_audit_path = utils::allocate_numbers_vec(
            cs.namespace(|| "balance_audit_path"),
            &operation_branch.witness.balance_subtree_path,
        )?;
        assert_eq!(
            balance_audit_path.len(),
            franklin_constants::balance_tree_depth()
        );

        Ok(AllocatedOperationBranch {
            account,
            account_audit_path,
            account_id: account_address,
            balance,
            token,
            balance_audit_path,
        })
    }
}

pub struct AllocatedChunkData<E: Engine> {
    pub is_chunk_last: Boolean,
    pub is_chunk_first: Boolean,
    pub chunk_number: AllocatedNum<E>,
    pub tx_type: CircuitElement<E>,
}

#[derive(Clone)]
pub struct AllocatedOperationData<E: Engine> {
    pub amount_packed: CircuitElement<E>,
    pub fee_packed: CircuitElement<E>,
    pub amount_unpacked: CircuitElement<E>,
<<<<<<< HEAD
    pub special_eth_addresses: Vec<CircuitElement<E>>,
    pub special_tokens: Vec<CircuitElement<E>>,
    pub special_account_ids: Vec<CircuitElement<E>>,
    pub special_content_hash: Vec<CircuitElement<E>>,
    pub special_serial_id: CircuitElement<E>,
=======

    pub second_amount_packed: CircuitElement<E>,
    pub second_amount_unpacked: CircuitElement<E>,
    pub special_amounts_packed: Vec<CircuitElement<E>>,
    pub special_amounts_unpacked: Vec<CircuitElement<E>>,
    pub special_prices: Vec<CircuitElement<E>>,
    pub special_nonces: Vec<CircuitElement<E>>,
    pub special_tokens: Vec<CircuitElement<E>>,
    pub special_accounts: Vec<CircuitElement<E>>,
    pub special_eth_addresses: Vec<CircuitElement<E>>,

>>>>>>> e7d47b34
    pub full_amount: CircuitElement<E>,
    pub fee: CircuitElement<E>,
    pub first_sig_msg: CircuitElement<E>,
    pub second_sig_msg: CircuitElement<E>,
    pub third_sig_msg: CircuitElement<E>,
    pub new_pubkey_hash: CircuitElement<E>,
    pub eth_address: CircuitElement<E>,
    pub pub_nonce: CircuitElement<E>,
    pub a: CircuitElement<E>,
    pub b: CircuitElement<E>,
    pub valid_from: CircuitElement<E>,
    pub valid_until: CircuitElement<E>,
    pub second_valid_from: CircuitElement<E>,
    pub second_valid_until: CircuitElement<E>,
}

impl<E: RescueEngine> AllocatedOperationData<E> {
    pub fn empty_from_zero(zero_element: AllocatedNum<E>) -> Result<Self, SynthesisError> {
        let eth_address = CircuitElement::unsafe_empty_of_some_length(
            zero_element.clone(),
            franklin_constants::ETH_ADDRESS_BIT_WIDTH,
        );

        let full_amount = CircuitElement::unsafe_empty_of_some_length(
            zero_element.clone(),
            franklin_constants::BALANCE_BIT_WIDTH,
        );

        let amount_packed = CircuitElement::unsafe_empty_of_some_length(
            zero_element.clone(),
            franklin_constants::AMOUNT_EXPONENT_BIT_WIDTH
                + franklin_constants::AMOUNT_MANTISSA_BIT_WIDTH,
        );

<<<<<<< HEAD
        let special_eth_address = CircuitElement::unsafe_empty_of_some_length(
            zero_element.clone(),
            franklin_constants::ETH_ADDRESS_BIT_WIDTH,
        );

=======
>>>>>>> e7d47b34
        let special_token = CircuitElement::unsafe_empty_of_some_length(
            zero_element.clone(),
            franklin_constants::TOKEN_BIT_WIDTH,
        );

        let special_account_id = CircuitElement::unsafe_empty_of_some_length(
            zero_element.clone(),
            franklin_constants::ACCOUNT_ID_BIT_WIDTH,
        );

<<<<<<< HEAD
        let special_content_hash =
            vec![
                CircuitElement::unsafe_empty_of_some_length(zero_element.clone(), 1,);
                franklin_constants::CONTENT_HASH_WIDTH
            ];

        let special_serial_id = CircuitElement::unsafe_empty_of_some_length(
            zero_element.clone(),
            franklin_constants::SERIAL_ID_WIDTH,
        );

=======
>>>>>>> e7d47b34
        let fee_packed = CircuitElement::unsafe_empty_of_some_length(
            zero_element.clone(),
            franklin_constants::FEE_EXPONENT_BIT_WIDTH + franklin_constants::FEE_MANTISSA_BIT_WIDTH,
        );

        let amount_unpacked = CircuitElement::unsafe_empty_of_some_length(
            zero_element.clone(),
            franklin_constants::BALANCE_BIT_WIDTH,
        );

        let price_part = CircuitElement::unsafe_empty_of_some_length(
            zero_element.clone(),
            franklin_constants::PRICE_BIT_WIDTH,
        );

        let fee = CircuitElement::unsafe_empty_of_some_length(
            zero_element.clone(),
            franklin_constants::BALANCE_BIT_WIDTH,
        );

        let first_sig_msg = CircuitElement::unsafe_empty_of_some_length(
            zero_element.clone(),
            E::Fr::CAPACITY as usize,
        );

        let second_sig_msg = CircuitElement::unsafe_empty_of_some_length(
            zero_element.clone(),
            E::Fr::CAPACITY as usize,
        );

        let third_sig_msg = CircuitElement::unsafe_empty_of_some_length(
            zero_element.clone(),
            franklin_constants::MAX_CIRCUIT_MSG_HASH_BITS - (2 * E::Fr::CAPACITY as usize), //TODO: think of more consistent constant flow (ZKS-54).
        );

        let new_pubkey_hash = CircuitElement::unsafe_empty_of_some_length(
            zero_element.clone(),
            franklin_constants::NEW_PUBKEY_HASH_WIDTH,
        );

        let pub_nonce = CircuitElement::unsafe_empty_of_some_length(
            zero_element.clone(),
            franklin_constants::NONCE_BIT_WIDTH,
        );

        let a = CircuitElement::unsafe_empty_of_some_length(
            zero_element.clone(),
            franklin_constants::BALANCE_BIT_WIDTH,
        );

        let b = CircuitElement::unsafe_empty_of_some_length(
            zero_element.clone(),
            franklin_constants::BALANCE_BIT_WIDTH,
        );

        let valid_from = CircuitElement::unsafe_empty_of_some_length(
            zero_element.clone(),
            franklin_constants::TIMESTAMP_BIT_WIDTH,
        );

        let valid_until = CircuitElement::unsafe_empty_of_some_length(
            zero_element,
            franklin_constants::TIMESTAMP_BIT_WIDTH,
        );

        Ok(AllocatedOperationData {
            special_eth_addresses: vec![eth_address.clone(); 2],
            eth_address,
<<<<<<< HEAD
            pub_nonce,
            amount_packed,
            special_eth_addresses: vec![special_eth_address; 1],
            special_tokens: vec![special_token; 2],
            special_account_ids: vec![special_account_id; 2],
            special_content_hash,
            special_serial_id,

=======
            pub_nonce: pub_nonce.clone(),
            amount_packed: amount_packed.clone(),
            amount_unpacked: amount_unpacked.clone(),
            second_amount_packed: amount_packed.clone(),
            second_amount_unpacked: amount_unpacked.clone(),
            special_amounts_packed: vec![amount_packed; 2],
            special_amounts_unpacked: vec![amount_unpacked; 2],
            special_prices: vec![price_part; 4],
            special_accounts: vec![special_account_id; 5],
            special_nonces: vec![pub_nonce; 3],
            special_tokens: vec![special_token; 3],
>>>>>>> e7d47b34
            fee_packed,
            fee,
            full_amount,
            first_sig_msg,
            second_sig_msg,
            third_sig_msg,
            new_pubkey_hash,
            a,
            b,
            second_valid_from: valid_from.clone(),
            second_valid_until: valid_until.clone(),
            valid_from,
            valid_until,
        })
    }

    fn get_amounts<CS: ConstraintSystem<E>>(
        mut cs: CS,
        amount: Option<E::Fr>,
    ) -> Result<(CircuitElement<E>, CircuitElement<E>), SynthesisError> {
        let amount_packed = CircuitElement::from_fe_with_known_length(
            cs.namespace(|| "amount_packed"),
            || amount.grab(),
            franklin_constants::AMOUNT_EXPONENT_BIT_WIDTH
                + franklin_constants::AMOUNT_MANTISSA_BIT_WIDTH,
        )?;
        let amount_parsed = parse_with_exponent_le(
            cs.namespace(|| "parse amount"),
            &amount_packed.get_bits_le(),
            franklin_constants::AMOUNT_EXPONENT_BIT_WIDTH,
            franklin_constants::AMOUNT_MANTISSA_BIT_WIDTH,
            10,
        )?;
        let amount_unpacked = CircuitElement::from_number_with_known_length(
            cs.namespace(|| "amount_unpacked"),
            amount_parsed,
            franklin_constants::BALANCE_BIT_WIDTH,
        )?;
        Ok((amount_packed, amount_unpacked))
    }

    pub fn from_witness<CS: ConstraintSystem<E>>(
        mut cs: CS,
        op: &Operation<E>,
    ) -> Result<AllocatedOperationData<E>, SynthesisError> {
        let eth_address = CircuitElement::from_fe_with_known_length(
            cs.namespace(|| "eth_address"),
            || op.args.eth_address.grab(),
            franklin_constants::ETH_ADDRESS_BIT_WIDTH,
        )?;

        let special_eth_addresses = op
            .args
            .special_eth_addresses
            .iter()
            .enumerate()
            .map(|(idx, special_eth_address)| {
                CircuitElement::from_fe_with_known_length(
                    cs.namespace(|| format!("special_eth_address with index {}", idx)),
                    || special_eth_address.grab(),
                    franklin_constants::ETH_ADDRESS_BIT_WIDTH,
                )
            })
            .collect::<Result<Vec<_>, SynthesisError>>()?;

        let special_tokens = op
            .args
            .special_tokens
            .iter()
            .enumerate()
            .map(|(idx, special_token)| {
                CircuitElement::from_fe_with_known_length(
                    cs.namespace(|| format!("special_token with index {}", idx)),
                    || special_token.grab(),
                    franklin_constants::TOKEN_BIT_WIDTH,
                )
            })
            .collect::<Result<Vec<_>, SynthesisError>>()?;

        let special_account_ids = op
            .args
            .special_account_ids
            .iter()
            .enumerate()
            .map(|(idx, special_account_id)| {
                CircuitElement::from_fe_with_known_length(
                    cs.namespace(|| format!("special_account_id with index {}", idx)),
                    || special_account_id.grab(),
                    franklin_constants::ACCOUNT_ID_BIT_WIDTH,
                )
            })
            .collect::<Result<Vec<_>, SynthesisError>>()?;

        let special_content_hash = op
            .args
            .special_content_hash
            .iter()
            .enumerate()
            .map(|(idx, special_content_hash_bit)| {
                CircuitElement::from_fe_with_known_length(
                    cs.namespace(|| format!("special_content_hash bit with index {}", idx)),
                    || special_content_hash_bit.grab(),
                    1,
                )
            })
            .collect::<Result<Vec<_>, SynthesisError>>()?;

        let special_serial_id = CircuitElement::from_fe_with_known_length(
            cs.namespace(|| "special_serial_id"),
            || op.args.special_serial_id.grab(),
            franklin_constants::SERIAL_ID_WIDTH,
        )?;

        let full_amount = CircuitElement::from_fe_with_known_length(
            cs.namespace(|| "full_amount"),
            || op.args.full_amount.grab(),
            franklin_constants::BALANCE_BIT_WIDTH,
        )?;

        let (amount_packed, amount_unpacked) =
            Self::get_amounts(cs.namespace(|| "get amount"), op.args.amount_packed)?;

        let (second_amount_packed, second_amount_unpacked) = Self::get_amounts(
            cs.namespace(|| "get second amount"),
            op.args.second_amount_packed,
        )?;

        let special_tokens = op
            .args
            .special_tokens
            .iter()
            .enumerate()
            .map(|(idx, special_token)| {
                CircuitElement::from_fe_with_known_length(
                    cs.namespace(|| format!("special_token with index {}", idx)),
                    || special_token.grab(),
                    franklin_constants::TOKEN_BIT_WIDTH,
                )
            })
            .collect::<Result<Vec<_>, _>>()?;

        let special_eth_addresses = op
            .args
            .special_eth_addresses
            .iter()
            .enumerate()
            .map(|(idx, special_token)| {
                CircuitElement::from_fe_with_known_length(
                    cs.namespace(|| format!("special_eth_address with index {}", idx)),
                    || special_token.grab(),
                    franklin_constants::ETH_ADDRESS_BIT_WIDTH,
                )
            })
            .collect::<Result<Vec<_>, _>>()?;

        let special_accounts = op
            .args
            .special_accounts
            .iter()
            .enumerate()
            .map(|(idx, special_account_id)| {
                CircuitElement::from_fe_with_known_length(
                    cs.namespace(|| format!("special_account_id with index {}", idx)),
                    || special_account_id.grab(),
                    franklin_constants::ACCOUNT_ID_BIT_WIDTH,
                )
            })
            .collect::<Result<Vec<_>, _>>()?;

        let special_nonces = op
            .args
            .special_nonces
            .iter()
            .enumerate()
            .map(|(idx, special_nonce)| {
                CircuitElement::from_fe_with_known_length(
                    cs.namespace(|| format!("special_nonce with index {}", idx)),
                    || special_nonce.grab(),
                    franklin_constants::NONCE_BIT_WIDTH,
                )
            })
            .collect::<Result<Vec<_>, _>>()?;

        let special_prices = op
            .args
            .special_prices
            .iter()
            .enumerate()
            .map(|(idx, special_price)| {
                CircuitElement::from_fe_with_known_length(
                    cs.namespace(|| format!("special_price with index {}", idx)),
                    || special_price.grab(),
                    franklin_constants::PRICE_BIT_WIDTH,
                )
            })
            .collect::<Result<Vec<_>, _>>()?;

        let (special_amounts_packed, special_amounts_unpacked) = op
            .args
            .special_amounts
            .iter()
            .enumerate()
            .map(|(idx, &special_amount)| {
                Self::get_amounts(
                    cs.namespace(|| format!("special_amount with index {}", idx)),
                    special_amount,
                )
            })
            .collect::<Result<Vec<_>, _>>()?
            .into_iter()
            .unzip();

        let fee_packed = CircuitElement::from_fe_with_known_length(
            cs.namespace(|| "fee_packed"),
            || op.args.fee.grab(),
            franklin_constants::FEE_EXPONENT_BIT_WIDTH + franklin_constants::FEE_MANTISSA_BIT_WIDTH,
        )?;

        let fee_parsed = parse_with_exponent_le(
            cs.namespace(|| "parse fee"),
            &fee_packed.get_bits_le(),
            franklin_constants::FEE_EXPONENT_BIT_WIDTH,
            franklin_constants::FEE_MANTISSA_BIT_WIDTH,
            10,
        )?;
        let fee = CircuitElement::from_number_with_known_length(
            cs.namespace(|| "fee"),
            fee_parsed,
            franklin_constants::BALANCE_BIT_WIDTH,
        )?;

        let first_sig_msg = CircuitElement::from_fe_with_known_length(
            cs.namespace(|| "first_part_signature_message"),
            || op.first_sig_msg.grab(),
            E::Fr::CAPACITY as usize,
        )?;

        let second_sig_msg = CircuitElement::from_fe_with_known_length(
            cs.namespace(|| "second_part_signature_message"),
            || op.second_sig_msg.grab(),
            E::Fr::CAPACITY as usize, //TODO: think of more consistent constant flow (ZKS-54).
        )?;

        let third_sig_msg = CircuitElement::from_fe_with_known_length(
            cs.namespace(|| "third_part_signature_message"),
            || op.third_sig_msg.grab(),
            franklin_constants::MAX_CIRCUIT_MSG_HASH_BITS - (2 * E::Fr::CAPACITY as usize), //TODO: think of more consistent constant flow (ZKS-54).
        )?;

        let new_pubkey_hash = CircuitElement::from_fe_with_known_length(
            cs.namespace(|| "new_pubkey_hash"),
            || op.args.new_pub_key_hash.grab(),
            franklin_constants::NEW_PUBKEY_HASH_WIDTH,
        )?;

        let pub_nonce = CircuitElement::from_fe_with_known_length(
            cs.namespace(|| "pub_nonce"),
            || op.args.pub_nonce.grab(),
            franklin_constants::NONCE_BIT_WIDTH,
        )?;
        let a = CircuitElement::from_fe_with_known_length(
            cs.namespace(|| "a"),
            || op.args.a.grab(),
            franklin_constants::BALANCE_BIT_WIDTH,
        )?;
        let b = CircuitElement::from_fe_with_known_length(
            cs.namespace(|| "b"),
            || op.args.b.grab(),
            franklin_constants::BALANCE_BIT_WIDTH,
        )?;
        let valid_from = CircuitElement::from_fe_with_known_length(
            cs.namespace(|| "valid_from"),
            || op.args.valid_from.grab(),
            franklin_constants::TIMESTAMP_BIT_WIDTH,
        )?;
        let valid_until = CircuitElement::from_fe_with_known_length(
            cs.namespace(|| "valid_until"),
            || op.args.valid_until.grab(),
            franklin_constants::TIMESTAMP_BIT_WIDTH,
        )?;
        let second_valid_from = CircuitElement::from_fe_with_known_length(
            cs.namespace(|| "second_valid_from"),
            || op.args.second_valid_from.grab(),
            franklin_constants::TIMESTAMP_BIT_WIDTH,
        )?;
        let second_valid_until = CircuitElement::from_fe_with_known_length(
            cs.namespace(|| "second_valid_until"),
            || op.args.second_valid_until.grab(),
            franklin_constants::TIMESTAMP_BIT_WIDTH,
        )?;

        Ok(AllocatedOperationData {
            eth_address,
            pub_nonce,
            amount_packed,
<<<<<<< HEAD

            special_eth_addresses,
            special_tokens,
            special_account_ids,
            special_content_hash,
            special_serial_id,

=======
            second_amount_packed,
            second_amount_unpacked,
            special_amounts_packed,
            special_amounts_unpacked,
            special_prices,
            special_accounts,
            special_nonces,
            special_tokens,
            special_eth_addresses,
>>>>>>> e7d47b34
            fee_packed,
            fee,
            amount_unpacked,
            full_amount,
            first_sig_msg,
            second_sig_msg,
            third_sig_msg,
            new_pubkey_hash,
            a,
            b,
            valid_from,
            valid_until,
            second_valid_from,
            second_valid_until,
        })
    }
}<|MERGE_RESOLUTION|>--- conflicted
+++ resolved
@@ -98,13 +98,6 @@
     pub amount_packed: CircuitElement<E>,
     pub fee_packed: CircuitElement<E>,
     pub amount_unpacked: CircuitElement<E>,
-<<<<<<< HEAD
-    pub special_eth_addresses: Vec<CircuitElement<E>>,
-    pub special_tokens: Vec<CircuitElement<E>>,
-    pub special_account_ids: Vec<CircuitElement<E>>,
-    pub special_content_hash: Vec<CircuitElement<E>>,
-    pub special_serial_id: CircuitElement<E>,
-=======
 
     pub second_amount_packed: CircuitElement<E>,
     pub second_amount_unpacked: CircuitElement<E>,
@@ -112,11 +105,13 @@
     pub special_amounts_unpacked: Vec<CircuitElement<E>>,
     pub special_prices: Vec<CircuitElement<E>>,
     pub special_nonces: Vec<CircuitElement<E>>,
-    pub special_tokens: Vec<CircuitElement<E>>,
     pub special_accounts: Vec<CircuitElement<E>>,
     pub special_eth_addresses: Vec<CircuitElement<E>>,
 
->>>>>>> e7d47b34
+    pub special_tokens: Vec<CircuitElement<E>>,
+    pub special_account_ids: Vec<CircuitElement<E>>,
+    pub special_content_hash: Vec<CircuitElement<E>>,
+    pub special_serial_id: CircuitElement<E>,
     pub full_amount: CircuitElement<E>,
     pub fee: CircuitElement<E>,
     pub first_sig_msg: CircuitElement<E>,
@@ -151,14 +146,21 @@
                 + franklin_constants::AMOUNT_MANTISSA_BIT_WIDTH,
         );
 
-<<<<<<< HEAD
+        let special_token = CircuitElement::unsafe_empty_of_some_length(
+            zero_element.clone(),
+            franklin_constants::TOKEN_BIT_WIDTH,
+        );
+
+        let special_account_id = CircuitElement::unsafe_empty_of_some_length(
+            zero_element.clone(),
+            franklin_constants::ACCOUNT_ID_BIT_WIDTH,
+        );
+
         let special_eth_address = CircuitElement::unsafe_empty_of_some_length(
             zero_element.clone(),
             franklin_constants::ETH_ADDRESS_BIT_WIDTH,
         );
 
-=======
->>>>>>> e7d47b34
         let special_token = CircuitElement::unsafe_empty_of_some_length(
             zero_element.clone(),
             franklin_constants::TOKEN_BIT_WIDTH,
@@ -169,7 +171,6 @@
             franklin_constants::ACCOUNT_ID_BIT_WIDTH,
         );
 
-<<<<<<< HEAD
         let special_content_hash =
             vec![
                 CircuitElement::unsafe_empty_of_some_length(zero_element.clone(), 1,);
@@ -181,8 +182,6 @@
             franklin_constants::SERIAL_ID_WIDTH,
         );
 
-=======
->>>>>>> e7d47b34
         let fee_packed = CircuitElement::unsafe_empty_of_some_length(
             zero_element.clone(),
             franklin_constants::FEE_EXPONENT_BIT_WIDTH + franklin_constants::FEE_MANTISSA_BIT_WIDTH,
@@ -251,7 +250,6 @@
         Ok(AllocatedOperationData {
             special_eth_addresses: vec![eth_address.clone(); 2],
             eth_address,
-<<<<<<< HEAD
             pub_nonce,
             amount_packed,
             special_eth_addresses: vec![special_eth_address; 1],
@@ -260,7 +258,6 @@
             special_content_hash,
             special_serial_id,
 
-=======
             pub_nonce: pub_nonce.clone(),
             amount_packed: amount_packed.clone(),
             amount_unpacked: amount_unpacked.clone(),
@@ -272,7 +269,6 @@
             special_accounts: vec![special_account_id; 5],
             special_nonces: vec![pub_nonce; 3],
             special_tokens: vec![special_token; 3],
->>>>>>> e7d47b34
             fee_packed,
             fee,
             full_amount,
@@ -568,15 +564,11 @@
             eth_address,
             pub_nonce,
             amount_packed,
-<<<<<<< HEAD
-
             special_eth_addresses,
             special_tokens,
             special_account_ids,
             special_content_hash,
             special_serial_id,
-
-=======
             second_amount_packed,
             second_amount_unpacked,
             special_amounts_packed,
@@ -584,9 +576,6 @@
             special_prices,
             special_accounts,
             special_nonces,
-            special_tokens,
-            special_eth_addresses,
->>>>>>> e7d47b34
             fee_packed,
             fee,
             amount_unpacked,
