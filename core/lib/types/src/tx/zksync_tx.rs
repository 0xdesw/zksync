--- conflicted
+++ resolved
@@ -5,17 +5,10 @@
 use zksync_basic_types::{AccountId, Address};
 
 use crate::{
-<<<<<<< HEAD
     operations::{ChangePubKeyOp, MintNFTOp},
     tx::{
-        ChangePubKey, Close, ForcedExit, MintNFT, Swap, Transfer, TxEthSignature, TxHash, Withdraw,
-        WithdrawNFT,
-=======
-    operations::ChangePubKeyOp,
-    tx::{
-        error::CloseOperationsDisabled, ChangePubKey, Close, ForcedExit, Swap, Transfer,
-        TxEthSignature, TxHash, Withdraw,
->>>>>>> 77e6913c
+        error::CloseOperationsDisabled, ChangePubKey, Close, ForcedExit, MintNFT, Swap, Transfer,
+        TxEthSignature, TxHash, Withdraw, WithdrawNFT,
     },
     utils::deserialize_eth_message,
     CloseOp, ForcedExitOp, Nonce, SwapOp, Token, TokenId, TokenLike, TransferOp, TxFeeTypes,
@@ -153,12 +146,8 @@
             ZkSyncTx::ForcedExit(tx) => Ok(tx.initiator_account_id),
             ZkSyncTx::MintNFT(tx) => Ok(tx.creator_id),
             ZkSyncTx::Swap(tx) => Ok(tx.submitter_id),
-<<<<<<< HEAD
             ZkSyncTx::WithdrawNFT(tx) => Ok(tx.account_id),
-            ZkSyncTx::Close(_) => Err(anyhow::anyhow!("Close operations are disabled")),
-=======
             ZkSyncTx::Close(_) => Err(CloseOperationsDisabled()),
->>>>>>> 77e6913c
         }
     }
 
