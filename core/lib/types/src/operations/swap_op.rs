use crate::{
    helpers::{pack_fee_amount, pack_token_amount, unpack_fee_amount, unpack_token_amount},
    tx::Order,
    Swap,
};
use crate::{AccountId, Address, Nonce, TokenId};
use anyhow::{ensure, format_err};
use num::Zero;
use serde::{Deserialize, Serialize};
use zksync_crypto::params::{
    ACCOUNT_ID_BIT_WIDTH, AMOUNT_EXPONENT_BIT_WIDTH, AMOUNT_MANTISSA_BIT_WIDTH, CHUNK_BYTES,
    FEE_EXPONENT_BIT_WIDTH, FEE_MANTISSA_BIT_WIDTH, TOKEN_BIT_WIDTH,
};
use zksync_crypto::primitives::FromBytes;

/// Swap operation. For details, see the documentation of [`ZkSyncOp`](./operations/enum.ZkSyncOp.html).
#[derive(Debug, Clone, Serialize, Deserialize)]
pub struct SwapOp {
    pub tx: Swap,
    pub submitter: AccountId,
    pub accounts: (AccountId, AccountId),
    pub recipients: (AccountId, AccountId),
}

impl SwapOp {
<<<<<<< HEAD
    pub const CHUNKS: usize = 6;
    pub const OP_CODE: u8 = 0x0b;
=======
    pub const CHUNKS: usize = 5;
    pub const OP_CODE: u8 = 0x09;
>>>>>>> e7d47b34

    pub(crate) fn get_public_data(&self) -> Vec<u8> {
        let mut data = vec![Self::OP_CODE]; // opcode
        data.extend_from_slice(&self.accounts.0.to_be_bytes());
        data.extend_from_slice(&self.recipients.0.to_be_bytes());
        data.extend_from_slice(&self.accounts.1.to_be_bytes());
        data.extend_from_slice(&self.recipients.1.to_be_bytes());
        data.extend_from_slice(&self.submitter.to_be_bytes());
        data.extend_from_slice(&self.tx.orders.0.token_sell.to_be_bytes());
        data.extend_from_slice(&self.tx.orders.1.token_sell.to_be_bytes());
        data.extend_from_slice(&self.tx.fee_token.to_be_bytes());
        data.extend_from_slice(&pack_token_amount(&self.tx.amounts.0));
        data.extend_from_slice(&pack_token_amount(&self.tx.amounts.1));
        data.extend_from_slice(&pack_fee_amount(&self.tx.fee));
        let nonce_mask = (!self.tx.orders.0.amount.is_zero() as u8)
            + (!self.tx.orders.1.amount.is_zero() as u8) * 2;
        data.push(nonce_mask);
        data.resize(Self::CHUNKS * CHUNK_BYTES, 0x00);
        data
    }

    pub fn from_public_data(bytes: &[u8]) -> Result<Self, anyhow::Error> {
        ensure!(
            bytes.len() == Self::CHUNKS * CHUNK_BYTES,
            "Wrong bytes length for swap pubdata"
        );

        const AMOUNT_BIT_WIDTH: usize = AMOUNT_EXPONENT_BIT_WIDTH + AMOUNT_MANTISSA_BIT_WIDTH;
        const FEE_BIT_WIDTH: usize = FEE_EXPONENT_BIT_WIDTH + FEE_MANTISSA_BIT_WIDTH;

        let accounts_offset = 1;
        let tokens_offset = accounts_offset + ACCOUNT_ID_BIT_WIDTH * 5 / 8;
        let amounts_offset = tokens_offset + ACCOUNT_ID_BIT_WIDTH * 3 / 8;
        let fee_offset = amounts_offset + AMOUNT_BIT_WIDTH * 2 / 8;

        let read_token = |offset| {
            u32::from_bytes(&bytes[offset..offset + TOKEN_BIT_WIDTH / 8])
                .ok_or_else(|| format_err!("Cant get token id from swap pubdata"))
        };

        let read_account = |offset| {
            u32::from_bytes(&bytes[offset..offset + ACCOUNT_ID_BIT_WIDTH / 8])
                .ok_or_else(|| format_err!("Cant get from account id from swap pubdata"))
        };

        let read_amount = |offset| {
            unpack_token_amount(&bytes[offset..offset + AMOUNT_BIT_WIDTH / 8])
                .ok_or_else(|| format_err!("Cant get amount from swap pubdata"))
        };

        let fee = unpack_fee_amount(&bytes[fee_offset..fee_offset + FEE_BIT_WIDTH / 8])
            .ok_or_else(|| format_err!("Cant get fee from swap pubdata"))?;
        let account_id_0 = AccountId(read_account(accounts_offset)?);
        let recipient_id_0 = AccountId(read_account(accounts_offset + ACCOUNT_ID_BIT_WIDTH / 8)?);
        let account_id_1 = AccountId(read_account(
            accounts_offset + ACCOUNT_ID_BIT_WIDTH * 2 / 8,
        )?);
        let recipient_id_1 = AccountId(read_account(
            accounts_offset + ACCOUNT_ID_BIT_WIDTH * 3 / 8,
        )?);
        let submitter_id = AccountId(read_account(
            accounts_offset + ACCOUNT_ID_BIT_WIDTH * 4 / 8,
        )?);
        let token_0 = TokenId(read_token(tokens_offset)?);
        let token_1 = TokenId(read_token(tokens_offset + TOKEN_BIT_WIDTH / 8)?);
        let fee_token = TokenId(read_token(tokens_offset + TOKEN_BIT_WIDTH * 2 / 8)?);
        let amount_0 = read_amount(amounts_offset)?;
        let amount_1 = read_amount(amounts_offset + AMOUNT_BIT_WIDTH / 8)?;
        let nonce = Nonce(0); // It is unknown from pubdata
        let nonce_mask = bytes[fee_offset + FEE_BIT_WIDTH / 8];

        let order_a = Order {
            account_id: account_id_0,
            nonce,
            recipient_address: Address::zero(), // unknown from pubdata
            // First bit indicates whether this amount is 0 or not.
            amount: amount_0.clone() * (nonce_mask & 1),
            token_buy: token_1,
            token_sell: token_0,
            time_range: Default::default(),
            signature: Default::default(),
            price: (amount_0.clone(), amount_1.clone()),
        };

        let order_b = Order {
            account_id: account_id_1,
            nonce,
            recipient_address: Address::zero(), // unknown from pubdata
            // Second bit indicates whether this amount is 0 or not,
            // there're only 2 bits in total.
            amount: amount_1.clone() * (nonce_mask >> 1),
            token_buy: token_0,
            token_sell: token_1,
            time_range: Default::default(),
            signature: Default::default(),
            price: (amount_1.clone(), amount_0.clone()),
        };

        Ok(Self {
            tx: Swap::new(
                submitter_id,
                Default::default(), // Address is unknown from pubdata
                nonce,
                (order_a, order_b),
                (amount_0, amount_1),
                fee,
                fee_token,
                None,
            ),
            submitter: submitter_id,
            accounts: (account_id_0, account_id_1),
            recipients: (recipient_id_0, recipient_id_1),
        })
    }

    pub fn get_updated_account_ids(&self) -> Vec<AccountId> {
        vec![
            self.submitter,
            self.accounts.0,
            self.accounts.1,
            self.recipients.0,
            self.recipients.1,
        ]
    }
}<|MERGE_RESOLUTION|>--- conflicted
+++ resolved
@@ -23,13 +23,8 @@
 }
 
 impl SwapOp {
-<<<<<<< HEAD
     pub const CHUNKS: usize = 6;
     pub const OP_CODE: u8 = 0x0b;
-=======
-    pub const CHUNKS: usize = 5;
-    pub const OP_CODE: u8 = 0x09;
->>>>>>> e7d47b34
 
     pub(crate) fn get_public_data(&self) -> Vec<u8> {
         let mut data = vec![Self::OP_CODE]; // opcode
