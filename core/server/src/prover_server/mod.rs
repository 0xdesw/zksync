// Built-in
use std::sync::{Arc, RwLock};
use std::thread;
use std::time::{self, Duration};
// External
use actix_web::{web, App, HttpResponse, HttpServer};
use futures::channel::mpsc;
use log::{info, trace};
// Workspace deps
use models::config_options::ConfigurationOptions;
use models::{config_options::ThreadPanicNotify, node::BlockNumber};
use prover::client;
use storage::ConnectionPool;
// Local deps
use crate::prover_server::scaler::ScalerOracle;

mod scaler;
mod witness_generator;

#[derive(Debug)]
struct AppState {
    connection_pool: storage::ConnectionPool,
    scaler_oracle: Arc<RwLock<ScalerOracle>>,
    prover_timeout: Duration,
}

impl AppState {
    pub fn new(
        connection_pool: ConnectionPool,
        prover_timeout: Duration,
        idle_provers: u32,
    ) -> Self {
        let scaler_oracle = Arc::new(RwLock::new(ScalerOracle::new(
            connection_pool.clone(),
            idle_provers,
        )));

        Self {
            connection_pool,
            scaler_oracle,
            prover_timeout,
        }
    }

    async fn access_storage(&self) -> actix_web::Result<storage::StorageProcessor<'_>> {
        self.connection_pool
            .access_storage_fragile()
            .await
            .map_err(|e| {
                vlog::warn!("Failed to access storage: {}", e);
                actix_web::error::ErrorInternalServerError(e)
            })
    }
}

async fn status() -> actix_web::Result<String> {
    Ok("alive".into())
}

async fn register(
    data: web::Data<AppState>,
    r: web::Json<client::ProverReq>,
) -> actix_web::Result<String> {
    info!("register request for prover with name: {}", r.name);
    if r.name == "" {
        return Err(actix_web::error::ErrorBadRequest("empty name"));
    }
    let mut storage = data.access_storage().await?;
    let id = storage
        .prover_schema()
        .register_prover(&r.name, r.block_size)
        .await
        .map_err(|e| {
            vlog::warn!("Failed to register prover in the db: {}", e);
            actix_web::error::ErrorInternalServerError(e)
        })?;
    Ok(id.to_string())
}

async fn block_to_prove(
    data: web::Data<AppState>,
    r: web::Json<client::ProverReq>,
) -> actix_web::Result<HttpResponse> {
    trace!("request block to prove from worker: {}", r.name);
    if r.name == "" {
        return Err(actix_web::error::ErrorBadRequest("empty name"));
    }
    let mut storage = data.access_storage().await?;
    let ret = storage
        .prover_schema()
        .prover_run_for_next_commit(&r.name, data.prover_timeout, r.block_size)
        .await
        .map_err(|e| {
            vlog::warn!("could not get next unverified commit operation: {}", e);
            actix_web::error::ErrorInternalServerError("storage layer error")
        })?;
    if let Some(prover_run) = ret {
        info!(
            "satisfied request block {} to prove from worker: {}",
            prover_run.block_number, r.name
        );
        Ok(HttpResponse::Ok().json(client::BlockToProveRes {
            prover_run_id: prover_run.id,
            block: prover_run.block_number,
        }))
    } else {
        Ok(HttpResponse::Ok().json(client::BlockToProveRes {
            prover_run_id: 0,
            block: 0,
        }))
    }
}

async fn prover_data(
    data: web::Data<AppState>,
    block: web::Json<BlockNumber>,
) -> actix_web::Result<HttpResponse> {
    trace!("Got request for prover_data for block {}", *block);
    let mut storage = data
        .access_storage()
        .await
        .map_err(actix_web::error::ErrorInternalServerError)?;
    let witness = match storage.prover_schema().get_witness(block.0).await {
        Ok(witness) => witness,
        Err(_) => return Ok(HttpResponse::InternalServerError().finish()),
    };
    if witness.is_some() {
        info!("Sent prover_data for block {}", *block);
    } else {
        // No witness, we should just wait
        warn!("No witness for block {}", *block);
    }
    Ok(HttpResponse::Ok().json(witness))
}

async fn working_on(
    data: web::Data<AppState>,
    r: web::Json<client::WorkingOnReq>,
) -> actix_web::Result<HttpResponse> {
    // These heartbeats aren't really important, as they're sent
    // continuously while prover is performing computations.
    trace!(
        "Received heartbeat for prover_run with id: {}",
        r.prover_run_id
    );
    let mut storage = data
        .access_storage()
        .await
        .map_err(actix_web::error::ErrorInternalServerError)?;
    storage
        .prover_schema()
        .record_prover_is_working(r.prover_run_id)
        .await
        .map_err(|e| {
            vlog::warn!("failed to record prover work in progress request: {}", e);
            actix_web::error::ErrorInternalServerError("storage layer error")
        })?;

    Ok(HttpResponse::Ok().finish())
}

async fn publish(
    data: web::Data<AppState>,
    r: web::Json<client::PublishReq>,
) -> actix_web::Result<HttpResponse> {
    info!("Received a proof for block: {}", r.block);
    let mut storage = data
        .access_storage()
        .await
        .map_err(actix_web::error::ErrorInternalServerError)?;
    if let Err(e) = storage.prover_schema().store_proof(r.block, &r.proof).await {
        vlog::error!("failed to store received proof: {}", e);
        let message = if e.to_string().contains("duplicate key") {
            "duplicate key"
        } else {
            "storage layer error"
        };
        return Err(actix_web::error::ErrorInternalServerError(message));
    }

    Ok(HttpResponse::Ok().finish())
}

async fn stopped(
    data: web::Data<AppState>,
    prover_id: web::Json<i32>,
) -> actix_web::Result<HttpResponse> {
    let prover_id = prover_id.into_inner();

    let mut storage = data
        .access_storage()
        .await
        .map_err(actix_web::error::ErrorInternalServerError)?;

    let prover_description = storage
        .prover_schema()
        .prover_by_id(prover_id)
        .await
        .map_err(|_| {
            vlog::warn!(
                "Received stop notification from an unknown prover with ID {}",
                prover_id
            );
            actix_web::error::ErrorBadRequest("unknown prover ID")
        })?;

    info!(
        "Prover instance '{}' with ID {} send a stopping notification",
        prover_description.worker, prover_id
    );

    storage
        .prover_schema()
        .record_prover_stop(prover_id)
        .await
        .map_err(|e| {
            vlog::warn!("failed to record prover stop: {}", e);
            actix_web::error::ErrorInternalServerError("storage layer error")
        })?;

    Ok(HttpResponse::Ok().finish())
}

/// Input of the `/scaler/replicas` endpoint.
#[derive(Debug, Clone, Serialize, Deserialize)]
pub struct RequiredReplicasInput {
    /// Amount of currently running prover entities.
    current_count: u32,
}

/// Output of the `/scaler/replicas` endpoint.
#[derive(Debug, Clone, Serialize, Deserialize)]
pub struct RequiredReplicasOutput {
    /// Amount of the prover entities required for server
    /// to run optimally.
    needed_count: u32,
}

async fn required_replicas(
    data: web::Data<AppState>,
    _input: web::Json<RequiredReplicasInput>,
) -> actix_web::Result<HttpResponse> {
    let mut oracle = data.scaler_oracle.write().expect("Expected write lock");

    let needed_count = oracle
        .provers_required()
        .await
        .map_err(actix_web::error::ErrorInternalServerError)?;

    let response = RequiredReplicasOutput { needed_count };

    Ok(HttpResponse::Ok().json(response))
}

#[allow(clippy::too_many_arguments)]
pub fn start_prover_server(
    connection_pool: storage::ConnectionPool,
    prover_timeout: time::Duration,
    rounds_interval: time::Duration,
    panic_notify: mpsc::Sender<bool>,
    config_options: ConfigurationOptions,
) {
    thread::Builder::new()
        .name("prover_server".to_string())
        .spawn(move || {
            let _panic_sentinel = ThreadPanicNotify(panic_notify.clone());
            let mut actix_runtime = actix_rt::System::new("prover-server");

<<<<<<< HEAD
            actix_runtime.block_on(async move {
                // Start pool maintainer threads.
                for offset in 0..config_options.witness_generators {
                    let start_block = 1 + offset as u32;
                    let block_step = config_options.witness_generators as u32;
                    info!(
                        "Starting witness generator ({},{})",
                        start_block, block_step
                    );
                    let pool_maintainer = witness_generator::WitnessGenerator::new(
                        connection_pool.clone(),
                        rounds_interval,
                        start_block,
                        block_step,
                    );
                    pool_maintainer.start(panic_notify.clone());
                }
=======
            let last_verified_block = {
                let storage = connection_pool
                    .access_storage()
                    .expect("Failed to access storage");
                storage
                    .chain()
                    .block_schema()
                    .get_last_verified_block()
                    .expect("Failed to get last verified block number") as usize
            };

            // Start pool maintainer threads.
            for offset in 0..config_options.witness_generators {
                let start_block = (last_verified_block + offset + 1) as u32;
                let block_step = config_options.witness_generators as u32;
                info!(
                    "Starting witness generator ({},{})",
                    start_block, block_step
                );
                let pool_maintainer = witness_generator::WitnessGenerator::new(
                    connection_pool.clone(),
                    rounds_interval,
                    start_block,
                    block_step,
                );
                pool_maintainer.start(panic_notify.clone());
            }
>>>>>>> 02b0a454

                // Start HTTP server.
                let idle_provers = config_options.idle_provers;
                HttpServer::new(move || {
                    let app_state =
                        AppState::new(connection_pool.clone(), prover_timeout, idle_provers);

                    // By calling `register_data` instead of `data` we're avoiding double
                    // `Arc` wrapping of the object.
                    App::new()
                        .wrap(actix_web::middleware::Logger::default())
                        .app_data(web::Data::new(app_state))
                        .route("/status", web::get().to(status))
                        .route("/register", web::post().to(register))
                        .route("/block_to_prove", web::get().to(block_to_prove))
                        .route("/working_on", web::post().to(working_on))
                        .route("/prover_data", web::get().to(prover_data))
                        .route("/publish", web::post().to(publish))
                        .route("/stopped", web::post().to(stopped))
                        .route(
                            "/api/internal/prover/replicas",
                            web::post().to(required_replicas),
                        )
                })
                .bind(&config_options.prover_server_address)
                .expect("failed to bind")
                .run()
                .await
            })
        })
        .expect("failed to start prover server");
}<|MERGE_RESOLUTION|>--- conflicted
+++ resolved
@@ -266,11 +266,24 @@
             let _panic_sentinel = ThreadPanicNotify(panic_notify.clone());
             let mut actix_runtime = actix_rt::System::new("prover-server");
 
-<<<<<<< HEAD
             actix_runtime.block_on(async move {
+                let last_verified_block = {
+                    let storage = connection_pool
+                        .access_storage()
+                        .await
+                        .expect("Failed to access storage");
+                    storage
+                        .chain()
+                        .block_schema()
+                        .get_last_verified_block()
+                        .await
+                        .expect("Failed to get last verified block number")
+                        as usize
+                };
+
                 // Start pool maintainer threads.
                 for offset in 0..config_options.witness_generators {
-                    let start_block = 1 + offset as u32;
+                    let start_block = (last_verified_block + offset + 1) as u32;
                     let block_step = config_options.witness_generators as u32;
                     info!(
                         "Starting witness generator ({},{})",
@@ -284,35 +297,6 @@
                     );
                     pool_maintainer.start(panic_notify.clone());
                 }
-=======
-            let last_verified_block = {
-                let storage = connection_pool
-                    .access_storage()
-                    .expect("Failed to access storage");
-                storage
-                    .chain()
-                    .block_schema()
-                    .get_last_verified_block()
-                    .expect("Failed to get last verified block number") as usize
-            };
-
-            // Start pool maintainer threads.
-            for offset in 0..config_options.witness_generators {
-                let start_block = (last_verified_block + offset + 1) as u32;
-                let block_step = config_options.witness_generators as u32;
-                info!(
-                    "Starting witness generator ({},{})",
-                    start_block, block_step
-                );
-                let pool_maintainer = witness_generator::WitnessGenerator::new(
-                    connection_pool.clone(),
-                    rounds_interval,
-                    start_block,
-                    block_step,
-                );
-                pool_maintainer.start(panic_notify.clone());
-            }
->>>>>>> 02b0a454
 
                 // Start HTTP server.
                 let idle_provers = config_options.idle_provers;
