# Core Components Changelog

All notable changes to the core components will be documented in this file.

## Unreleased

<<<<<<< HEAD
### Changed

- The fee for normal transfers is set as expensive as the fee for transfer_to_new.
=======
- Removed the limitation on the number of withdrawals in the block.
- (`FeeTicker`): Increased gas price estimate for transaction.

### Changed

- `prover_run_for_next_commit` function uses a parameterized timeout instead of a hard-coded one.

### Added

### Fixed

## Release 2021-01-12

### Changed

- `gen_token_add_contract` crate is rewritten in ts.
- Metrics were added to some functions from lib/storage.
- `get_tx_by_hash` function was simplified.

### Added

- `closest_greater_or_eq_packable_fee_amount` and `closest_greater_or_eq_packable_token_amount` functions.
  `test_float_conversions` test was expanded.
- Loadtest scenario for stressing transaction batches

### Removed

- Sequential Sparse Merkle Tree implementation was removed because it has been replaced by the parallel implementation.

### Fixed

- Bug with `to_float` function. Now, it really rounds to the closest less or equal float number.
- Wrong index type used in the database causing some queries to take too much time.
>>>>>>> 3c3dfc8f

## Prior to 2020-12-23

### Added

- A possibility to get an Ethereum tx hash for withdrawal operation.
- Support for non-standard Ethereum signatures.

### Changed

- Robustness of the fee ticker's API interacting module was increased.
- Blocks that contain withdraw operations are sealed faster.
- `eth_sender` module now can be disabled.
- Transfer to zero address (0x00..00) is now forbidden in zkSync.
- WebSocket server now uses more threads for handling incoming requests.

### Fixed

- Bug with delay between receiving a job and starting sending heartbeats.<|MERGE_RESOLUTION|>--- conflicted
+++ resolved
@@ -4,11 +4,12 @@
 
 ## Unreleased
 
-<<<<<<< HEAD
 ### Changed
 
 - The fee for normal transfers is set as expensive as the fee for transfer_to_new.
-=======
+
+## Unreleased
+
 - Removed the limitation on the number of withdrawals in the block.
 - (`FeeTicker`): Increased gas price estimate for transaction.
 
@@ -42,7 +43,6 @@
 
 - Bug with `to_float` function. Now, it really rounds to the closest less or equal float number.
 - Wrong index type used in the database causing some queries to take too much time.
->>>>>>> 3c3dfc8f
 
 ## Prior to 2020-12-23
 
